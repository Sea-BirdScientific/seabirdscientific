"""Data conversion unit tests.

"""

# Native imports

# Third-party imports
import gsw
import numpy as np
import pandas as pd
import pytest

# Sea-Bird imports

# Internal imports
# import seabirdscientific.cal_coefficients as cc
import seabirdscientific.conversion as dc
import seabirdscientific.instrument_data as id
import seabirdscientific.contour as c

import example_coefficients as ec

# DATASETS = [
#     # cal
#     # cnv
#     # hex
#     # cond_label
#     # use_MV_R
#     (
#         cc.SN6130,
#         id.cnv_to_instrument_data("./tests/resources/test-data/19plus_V2_CTD-processing_example.cnv"),
#         id.read_hex_file("./documentation/example_data/19plus_V2_CTD-processing_example.hex",
#             id.InstrumentType.SBE19Plus,
#             [
#                 id.Sensors.Temperature,
#                 id.Sensors.Conductivity,
#                 id.Sensors.Pressure,
#                 id.Sensors.ExtVolt0,
#                 id.Sensors.ExtVolt1,
#                 id.Sensors.ExtVolt2,
#                 id.Sensors.ExtVolt4,
#             ],
#         ),
#         "c0S/m",
#         True,
#     ),
#     # removing until we get a smaller version of this source (NSI-3079)
#     # (
#     #     cc.SN03706385,
#     #     id.cnv_to_instrument_data("./tests/resources/test-data/SBE37SM.cnv"),
#     #     id.read_hex_file(
#     #         "./tests/resources/test-data/SBE37SM.hex",
#     #         id.InstrumentType.SBE37SM,
#     #         [
#     #             id.Sensors.Temperature,
#     #             id.Sensors.Conductivity,
#     #             id.Sensors.Pressure,
#     #         ],
#     #     ),
#     #     "cond0S/m",
#     #     False,
#     # ),
#     (
#         cc.SN03716125,
#         id.cnv_to_instrument_data("./tests/resources/test-data/SBE37SM-RS232_03716125_2017_11_16.cnv"
#         ),
#         id.read_hex_file("./tests/resources/test-data/SBE37SM-RS232_03716125_2017_11_16.hex",
#             id.InstrumentType.SBE37SM,
#             [
#                 id.Sensors.Temperature,
#                 id.Sensors.Conductivity,
#                 id.Sensors.Pressure,
#             ],
#         ),
#         "cond0S/m",
#         False,
#     ),
# ]


class TestConvertTemperature:
    # test temperature raw values
    test_temp_vals = np.array([322798, 322808, 322827, 322838])

    def test_convert_temperature_90C(self):
        expected = [20.4459, 20.4451, 20.4436, 20.4427]
        result = dc.convert_temperature(
            self.test_temp_vals,
            ec.temperature_coefs_sn6130,
            'ITS90',
            'C',
            True,
        )
        assert np.allclose(expected, result, rtol=0, atol=1e-4)

    def test_convert_temperature_90F(self):
        expected = [68.8027, 68.8012, 68.7984, 68.7968]
        result = dc.convert_temperature(
            self.test_temp_vals,
            ec.temperature_coefs_sn6130,
            'ITS90',
            'F',
            True,
        )
        assert np.allclose(expected, result, rtol=0, atol=1e-4)

    def test_convert_temperature_68C(self):
        expected = [20.4508, 20.4500, 20.4485, 20.4476]
        result = dc.convert_temperature(
            self.test_temp_vals,
            ec.temperature_coefs_sn6130,
            'IPTS68',
            'C',
            True,
        )
        assert np.allclose(expected, result, rtol=0, atol=1e-4)

    def test_convert_temperature_68F(self):
        expected = [68.8115, 68.8100, 68.8073, 68.8057]
        result = dc.convert_temperature(
            self.test_temp_vals,
            ec.temperature_coefs_sn6130,
            'IPTS68',
            'F',
            True,
        )
        assert np.allclose(expected, result, rtol=0, atol=1e-4)


class TestConvertPressure:
    # test pressure raw values
    test_pressure_vals = np.array([533539, 533538, 533540, 533537])

    # test pressure temperature compensation raw values
    test_compensation_vals = np.array([20625, 20626, 20626, 20626]) / 13107

    def test_convert_pressure_psia(self):
        expected = [-0.153, -0.154, -0.151, -0.156]
        result = dc.convert_pressure(
            self.test_pressure_vals,
            self.test_compensation_vals,
            ec.pressure_coefs_sn6130,
            'psia',
        )
        assert np.allclose(expected, result, rtol=0, atol=1e-3)

    def test_convert_pressure_dbar(self):
        expected = [-0.105, -0.106, -0.104, -0.107]
        result = dc.convert_pressure(
            self.test_pressure_vals,
            self.test_compensation_vals,
            ec.pressure_coefs_sn6130,
            'dbar',
        )
        assert np.allclose(expected, result, rtol=0, atol=1e-3)


class TestConductivity19plus:
    cnv_path = "./documentation/example_data/19plus_V2_CTD-processing_example.hex"
    expected_data = id.cnv_to_instrument_data(cnv_path)

    hex_path = "./documentation/example_data/19plus_V2_CTD-processing_example.hex"
    raw = id.read_hex_file(
        hex_path,
        id.InstrumentType.SBE19Plus,
        [
            id.Sensors.Temperature,
            id.Sensors.Conductivity,
            id.Sensors.Pressure,
            id.Sensors.ExtVolt0,
            id.Sensors.ExtVolt1,
            id.Sensors.ExtVolt2,
            id.Sensors.ExtVolt4,
        ],
    )

    # test_cond_data = np.array([675415, 675404, 675405, 675398, 675391, 675379])

    # test_temp_data = np.array([20.4459, 20.4451, 20.4436, 20.4427, 20.4413, 20.4401])
    temperature = dc.convert_temperature(
        raw["temperature"][0:6].values,
        ec.temperature_coefs_sn6130,
        'IPTS68',
        'C',
        True,
    )

    # test_press_data = np.array([-0.105, -0.106, -0.104, -0.107, -0.105, -0.104])
    pressure = dc.convert_pressure(
        raw["pressure"][0:6].values,
        raw["temperature compensation"][0:6].values,
        ec.pressure_coefs_sn6130,
        'psia',
    )

    def test_convert_conductivity(self):
        expected = [0.008453, 0.008420, 0.008423, 0.008402, 0.008380, 0.008344]
        result = dc.convert_conductivity(
            self.raw["conductivity"][0:6].values,
            self.temperature,
            self.pressure,
            ec.conductivity_coefs_sn6130,
        )
        assert np.allclose(expected, result, rtol=0, atol=1e-6)


class TestConductivity37SM:
    cnv_path = "./tests/resources/test-data/SBE37SM-RS232_03716125_2017_11_16.cnv"
    expected_data = id.cnv_to_instrument_data(cnv_path)

    hex_path = "./tests/resources/test-data/SBE37SM-RS232_03716125_2017_11_16.hex"
    raw = id.read_hex_file(
        hex_path,
        id.InstrumentType.SBE37SM,
        [
            id.Sensors.Temperature,
            id.Sensors.Conductivity,
            id.Sensors.Pressure,
        ],
    )

    temperature = dc.convert_temperature(
        raw["temperature"][0:6],
        ec.temperature_coefs_sn6130,
        'IPTS68',
        'C',
        True,
    )

    # test_press_data = np.array([-0.105, -0.106, -0.104, -0.107, -0.105, -0.104])
    pressure = dc.convert_pressure(
        raw["pressure"][0:6],
        raw["temperature compensation"][0:6],
        ec.pressure_coefs_sn16125,
        'psia',
    )

    def test_convert_conductivity(self):
        expected = [2.711842, 2.715786, 2.715857, 2.715846, 2.715846, 2.715857]
        result = dc.convert_conductivity(
            self.raw["conductivity"][0:6],
            self.temperature,
            self.pressure,
            ec.conductivity_coefs_sn16125,
        )
        assert np.allclose(expected, result, rtol=0, atol=1e-4)


class TestDeriveDensity:
    data_path = "./tests/resources/test-data/SBE37SM-derived.asc"
    data = pd.read_csv(data_path)

    @pytest.mark.parametrize(
        "reference_pressure, expected_column",
        [
            (0.0, "gsw_sigma0A0"),
            (1000.0, "gsw_sigma1A0"),
            (2000.0, "gsw_sigma2A0"),
            (3000.0, "gsw_sigma3A0"),
            (4000.0, "gsw_sigma4A0"),
        ],
    )
    def test_derive_potential_density_from_t_s_p_pass(self, reference_pressure, expected_column):
        temperature = self.data["t090C"].values
        salinity = self.data["sal00"].values
        pressure = self.data["prM"].values
        expected = self.data[expected_column].values
        result = dc.potential_density_from_t_s_p(
            temperature,
            salinity,
            pressure,
            reference_pressure=reference_pressure,
        )
        # TODO: improve passing condition for all instances of allclose
        assert np.allclose(result, expected, atol=0.1)

    def test_derive_density_from_t_s_p_pass(self):
        temperature = self.data["t090C"].values
        salinity = self.data["sal00"].values
        pressure = self.data["prM"].values
        expected = self.data["gsw_densityA0"].values
        result = dc.density_from_t_s_p(temperature, salinity, pressure)

        assert np.allclose(result, expected, atol=0.1)

    @pytest.mark.parametrize(
        "reference_pressure, expected_column",
        [
            (0.0, "gsw_sigma0A0"),
            (1000.0, "gsw_sigma1A0"),
            (2000.0, "gsw_sigma2A0"),
            (3000.0, "gsw_sigma3A0"),
            (4000.0, "gsw_sigma4A0"),
        ],
    )
    def test_derive_potential_density_from_t_c_p_pass(self, reference_pressure, expected_column):
        temperature = self.data["t090C"].values
        conductivity = self.data["c0S/m"].values * 10.0
        pressure = self.data["prM"].values
        expected = self.data[expected_column].values
        result = dc.potential_density_from_t_c_p(
            temperature,
            conductivity,
            pressure,
            reference_pressure=reference_pressure,
        )
        assert np.allclose(result, expected, atol=0.1)

    def test_derive_density_from_t_c_p_pass(self):
        temperature = self.data["t090C"].values
        conductivity = self.data["c0S/m"].values * 10.0
        pressure = self.data["prM"].values
        expected = self.data["gsw_densityA0"].values
        result = dc.density_from_t_c_p(temperature, conductivity, pressure)
<<<<<<< HEAD
=======
        result = dc.density_from_t_c_p(temperature, conductivity, pressure)
>>>>>>> 5aeeed7a

        assert np.allclose(result, expected, atol=0.1)


class TestDepthFromPressure:
    data_path = "./tests/resources/test-data/SBE37SM.asc"
    data = pd.read_csv(data_path).loc[6:10]

    @pytest.mark.parametrize(
        "pressure, pressure_units, depth, depth_units",
        [
            ("prdM", "dbar", "depSM", "m"),
            ("prdM", "dbar", "depSF", "ft"),
            ("prdE", "psi", "depSM", "m"),
            ("prdE", "psi", "depSF", "ft"),
        ],
    )
    def test_depth_from_pressure_pass(self, pressure, pressure_units, depth, depth_units):
        expected_depth = self.data[depth].values
        pressure = self.data[pressure].values
        result_depth = dc.depth_from_pressure(pressure, 0, depth_units, pressure_units)
        assert np.allclose(expected_depth, result_depth, atol=0.002)


# class TestSalinityFromTCP:
#     @pytest.mark.parametrize("cal, cnv, hex, cond_label, use_MV_R", DATASETS)
#     def test_salinity_from_tcp(self, cal, cnv, hex, cond_label, use_MV_R):
#         expected_salinity = cnv.measurements["sal00"].values[800:810]
#         temperature = cnv.measurements["tv290C"].values[800:810]
#         pressure = cnv.measurements["prdM"].values[800:810]
#         conductivity = cnv.measurements[cond_label].values[800:810] * 10
#         result_salinity = gsw.SP_from_C(conductivity, temperature, pressure)
#         assert np.allclose(expected_salinity, result_salinity, rtol=0, atol=1e-4)

#     @pytest.mark.parametrize("cal, cnv, hex, cond_label, use_MV_R", DATASETS)
#     def test_salinity_from_tcp_raw(self, cal, cnv, hex, cond_label, use_MV_R):
<<<<<<< HEAD
#         """Converts data from raw hex values.

#         The unused data loaded from cnv are not needed for the test,
=======
#         """Converts data from raw hex values. 
        
#         The unused data loaded from cnv are not needed for the test, 
>>>>>>> 5aeeed7a
#         but are useful for comparing during a debug session.

#         Args:
#             parameterized from the DATASET const at the top of the file
#         """

#         salinity_expected = cnv.measurements["sal00"].values[800:810]
#         temperature = cnv.measurements["tv290C"].values[800:810]
#         temperature_raw = hex.temperature.values[800:810]
#         temperature_conv = dc.convert_temperature_array(
#             temperature_raw, cal.A0, cal.A1, cal.A2, cal.A3, True, True, use_MV_R
#         )
<<<<<<< HEAD

#         pressure = cnv.measurements["prdM"].values[800:810]
#         pressure_raw = hex.pressure.values[800:810]
#         other_raw = hex.iloc[:, 3].values[800:810]  # either salinity or pressure temperature compensation
#         pressure_conv = dc.convert_pressure_array(
#             pressure_raw,
#             other_raw,
#             True,
#             cal.PA0,
#             cal.PA1,
#             cal.PA2,
#             cal.PTEMPA0,
#             cal.PTEMPA1,
#             cal.PTEMPA2,
#             cal.PTCA0,
#             cal.PTCA1,
#             cal.PTCA2,
#             cal.PTCB0,
#             cal.PTCB1,
#             cal.PTCB2,
#         )

#         conductivity = cnv.measurements[cond_label].values[800:810] * 10
#         conductivity_raw = hex.conductivity.values[800:810]
#         conductivity_conv = (
#             dc.convert_conductivity_array(
#                 conductivity_raw,
#                 temperature_conv,
#                 pressure_conv,
#                 cal.G,
#                 cal.H,
#                 cal.I,
#                 cal.J,
#                 cal.CPCOR,
#                 cal.CTCOR,
#                 cal.WBOTC,
#             )
#             * 10
#         )
#         # can't un-round cnv data, so instead validate that converted hex data rounds to same value
#         salinity_result = np.round(gsw.SP_from_C(conductivity_conv, temperature_conv, pressure_conv), 4)
#         assert np.allclose(salinity_expected, salinity_result, rtol=0, atol=1e-4)
=======

        # pressure = cnv.measurements["prdM"].values[800:810]
        # pressure_raw = hex.pressure.values[800:810]
        # other_raw = hex.iloc[:, 3].values[800:810]  # either salinity or pressure temperature compensation
        # pressure_conv = dc.convert_pressure_array(
        #     pressure_raw,
        #     other_raw,
        #     True,
        #     cal.PA0,
        #     cal.PA1,
        #     cal.PA2,
        #     cal.PTEMPA0,
        #     cal.PTEMPA1,
        #     cal.PTEMPA2,
        #     cal.PTCA0,
        #     cal.PTCA1,
        #     cal.PTCA2,
        #     cal.PTCB0,
        #     cal.PTCB1,
        #     cal.PTCB2,
        # )

        # conductivity = cnv.measurements[cond_label].values[800:810] * 10
        # conductivity_raw = hex.conductivity.values[800:810]
        # conductivity_conv = (
        #     dc.convert_conductivity_array(
        #         conductivity_raw,
        #         temperature_conv,
        #         pressure_conv,
        #         cal.G,
        #         cal.H,
        #         cal.I,
        #         cal.J,
        #         cal.CPCOR,
        #         cal.CTCOR,
        #         cal.WBOTC,
        #     )
        #     * 10
        # )
        # # can't un-round cnv data, so instead validate that converted hex data rounds to same value
        # salinity_result = np.round(gsw.SP_from_C(conductivity_conv, temperature_conv, pressure_conv), 4)
        # assert np.allclose(salinity_expected, salinity_result, rtol=0, atol=1e-4)
>>>>>>> 5aeeed7a


class TestConvertOxygen:
    def test_convert_sbe63_oxygen(self):
        raw_oxygen = np.array([31.06, 31.66, 32.59, 33.92, 34.82, 35.44])
        pressure = np.array([0, 0, 0, 0, 0, 0])
        raw_temperature = np.array([0.6, 0.5, 0.4, 0.35, 0.3, 0.25])
        salinity = np.array([0, 0, 0, 0, 0, 0])
        expected = np.array([0.93, 0.688, 0.459, 0.304, 0.206, 0.137])

        result = dc.convert_sbe63_oxygen(
            raw_oxygen,
            raw_temperature,
            pressure,
            salinity,
            ec.oxygen_63_coefs_sn2568,
            ec.thermistor_63_coefs_sn2568,
        )
        assert np.allclose([expected], [result], rtol=0, atol=1e-2)

    def test_convert_sbe43_oxygen(self):
        # From O3287.pdf in the shared calibration folder
        raw_oxygen = np.array([0.725, 0.756, 0.803, 0.874, 0.925, 0.96, 1.332, 1.435, 1.595, 1.81])
        pressure = np.array([0, 0, 0, 0, 0, 0, 0, 0, 0, 0])
        temperature = np.array([2, 6, 12, 20, 26, 30, 2, 6, 12, 20])
        salinity = np.array([0, 0, 0, 0, 0, 0, 0, 0, 0, 0])
        expected = np.array([1.11, 1.12, 1.13, 1.16, 1.18, 1.18, 3.9, 3.9, 3.92, 3.95])

        result = dc._convert_sbe43_oxygen(
            raw_oxygen,
            temperature,
            pressure,
            salinity,
            ec.oxygen_43_coefs_sn3287,
            0,
        )
        assert np.allclose([expected], [result], rtol=0, atol=1e-2)

    def test_convert_sbe43_oxygen_from_hex(self):
        # From SBE19plus_01906398_2019_07_15_0033.hex
        raw_oxygen = np.array([
            2.5575,
            2.5586,
            2.5606,
            2.5627,
            2.5638,
            2.5637,
            2.5635,
            2.5629,
            2.5621,
            2.5618,
        ])
        pressure = np.array([-0.012, -0.012, -0.012, -0.012, -0.012, -0.012, -0.012, -0.011, 0.107, 0.351])
        temperature = np.array([
            25.3427,
            25.3408,
            25.3387,
            25.3363,
            25.3341,
            25.3326,
            25.3316,
            25.3302,
            25.3377,
            25.5433,
        ])
        salinity = np.array([0.4373, 0.5592, 0.5865, 0.5095, 0.4621, 0.4119, 0.3936, 0.3463, 4.9297, 6.5098])
        expected = np.array([4.4728, 4.4722, 4.4762, 4.4828, 4.4867, 4.4879, 4.488, 4.488, 4.3707, 4.3148])
        for index in range(len(expected)):
            result = dc._convert_sbe43_oxygen(
                raw_oxygen[index],
                temperature[index],
                pressure[index],
                salinity[index],
                ec.oxygen_43_coefs_sn1686,
                0,
            )
            assert np.allclose([expected[index]], [result], rtol=0, atol=1e-3)

    def test_convert_sbe43_oxygen_from_hex_with_hysteresis(self):
        # TODO: This test is failing. Fix as part of NSI-3061
        # From SBE19plus_01906398_2019_07_15_0033.hex
        # TODO: hysteresis correction only has a real impact on deep data, will need some to better validate this
        raw_oxygen = np.array([
            2.5575,
            2.5586,
            2.5606,
            2.5627,
            2.5638,
            2.5637,
            2.5635,
            2.5629,
            2.5621,
            2.5618,
        ])
        pressure = np.array([-0.012, -0.012, -0.012, -0.012, -0.012, -0.012, -0.012, -0.011, 0.107, 0.351])
        temperature = np.array([
            25.3427,
            25.3408,
            25.3387,
            25.3363,
            25.3341,
            25.3326,
            25.3316,
            25.3302,
            25.3377,
            25.5433,
        ])
        salinity = np.array([0.4373, 0.5592, 0.5865, 0.5095, 0.4621, 0.4119, 0.3936, 0.3463, 4.9297, 6.5098])
        expected = np.array([4.4728, 4.4722, 4.4762, 4.4828, 4.4867, 4.4879, 4.488, 4.488, 4.3707, 4.3148])
        result = dc.convert_sbe43_oxygen(
            raw_oxygen,
            temperature,
            pressure,
            salinity,
            ec.oxygen_43_coefs_sn1686,
            False,
            True,
            1,
            0.25,
        )

        assert np.allclose(result, expected, rtol=0, atol=1e-3)

    def test_convert_sbe43_oxygen_from_hex_with_tau_correction(self):
        # From SBE19plus_01906398_2019_07_15_0033.hex
        raw_oxygen = np.asarray(
            [2.5575, 2.5586, 2.5606, 2.5627, 2.5638, 2.5637, 2.5635, 2.5629, 2.5621, 2.5618]
        )
        pressure = np.asarray(
            [-0.012, -0.012, -0.012, -0.012, -0.012, -0.012, -0.012, -0.011, 0.107, 0.351]
        )
        temperature = np.asarray(
            [
                25.3427,
                25.3408,
                25.3387,
                25.3363,
                25.3341,
                25.3326,
                25.3316,
                25.3302,
                25.3377,
                25.5433,
            ]
        )
        salinity = np.asarray(
            [0.4373, 0.5592, 0.5865, 0.5095, 0.4621, 0.4119, 0.3936, 0.3463, 4.9297, 6.5098]
        )
        expected = [4.4729, 4.4723, 4.4884, 4.4927, 4.4916, 4.4879, 4.4849, 4.4841, 4.3707, 4.3148]

        result = dc.convert_sbe43_oxygen(
            raw_oxygen,
            temperature,
            pressure,
            salinity,
            ec.oxygen_43_coefs_sn1686,
            True,
            False,
            1,
            0.25,
        )

        assert np.allclose(result, expected, rtol=0, atol=1e-4)

    def test_convert_to_mg_per_l(self):
        oxMlPerL = np.array(
            [4.4728, 4.4722, 4.4762, 4.4828, 4.4867, 4.4879, 4.488, 4.488, 4.3707, 4.3148]
        )
        expected = [6.3921, 6.3913, 6.3969, 6.4064, 6.4119, 6.4137, 6.4138, 6.4138, 6.2461, 6.1663]
        result = dc.convert_oxygen_to_mg_per_l(oxMlPerL)
        for index in range(len(expected)):
            assert np.allclose([expected[index]], [result[index]], rtol=0, atol=1e-3)

    def test_convert_to_umol_per_kg(self):
        oxMlPerL = np.array(
            [4.4728, 4.4722, 4.4762, 4.4828, 4.4867, 4.4879, 4.488, 4.488, 4.3707, 4.3148]
        )
        expected = [
            200.3,
            200.254,
            200.427,
            200.735,
            200.916,
            200.979,
            200.984,
            200.991,
            195.064,
            192.356,
        ]
        potentialDensity = np.array(
            [
                -2.7113,
                -2.6188,
                -2.5977,
                -2.6552,
                -2.6903,
                -2.7279,
                -2.7414,
                -2.7768,
                0.6655,
                1.7939,
            ]
        )
        result = dc.convert_oxygen_to_umol_per_kg(oxMlPerL, potentialDensity)
        for index in range(len(expected)):
            assert np.allclose([expected[index]], [result[index]], rtol=0, atol=1e-2)


class TestConvertChlorophylla:
    def test_convert_eco_chlorophylla(self):
        rawAnalog = np.array([
            0.0949,
            0.0948,
            0.0960,
            0.0961,
            0.0962,
            0.0959,
            0.1013,
            0.1012,
            0.1015,
            0.1012,
            0.1003,
            0.0999,
            0.0999,
            0.0996,
        ])
        expected = np.array([
            0.2691,
            0.2683,
            0.2798,
            0.2813,
            0.2821,
            0.279,
            0.3332,
            0.3317,
            0.3355,
            0.3317,
            0.3233,
            0.3187,
            0.3195,
            0.3157,
        ])
        for index in range(len(expected)):
            result = dc.convert_eco_chlorophylla(
                rawAnalog[index], ec.chlorophyll_a_coefs_sn6130
            )
            assert np.allclose([expected[index]], [result], rtol=0, atol=1e-2)


class TestConvertTurbidity:
    def test_convert_eco_turbidity(self):
        rawAnalog = np.array([
            0.0787,
            0.079,
            0.0831,
            0.0829,
            0.0835,
            0.0833,
            0.0825,
            0.082,
            0.082,
            0.0822,
            0.0812,
            0.0806,
            0.0813,
            0.0816,
        ])
        expected = np.array([
            0.0983,
            0.1002,
            0.1204,
            0.1197,
            0.1223,
            0.1216,
            0.1174,
            0.1151,
            0.1151,
            0.1158,
            0.1109,
            0.1082,
            0.1117,
            0.1132,
        ])
        for index in range(len(expected)):
            result = dc.convert_eco_turbidity(rawAnalog[index], ec.turbidity_coefs_sn6130)
            assert np.allclose([expected[index]], [result], rtol=0, atol=1e-2)


class TestConvertpH:
    def test_convert_sbe18_ph(self):
        rawVolts = np.array([
            2.9507,
            2.9518,
            2.9522,
            2.9517,
            2.9521,
            2.9519,
            2.9517,
            2.9526,
            2.9525,
            2.9537,
            2.953,
            2.9527,
        ])
        temperatureC = np.array([
            26.6927,
            26.6994,
            26.6624,
            26.6122,
            26.5808,
            26.5621,
            26.5503,
            26.5505,
            26.569,
            26.5954,
            26.6182,
            26.6359,
        ])
        expected = np.array([
            8.587,
            8.591,
            8.593,
            8.591,
            8.593,
            8.592,
            8.592,
            8.595,
            8.594,
            8.599,
            8.596,
            8.595,
        ])
        for index in range(len(expected)):
            result = dc.convert_sbe18_ph(
                rawVolts[index], temperatureC[index], ec.ph_coefs_sn0762
            )
            assert np.allclose([expected[index]], [result], rtol=0, atol=1e-3)

<<<<<<< HEAD
=======

>>>>>>> 5aeeed7a

class TestPARlogarithmic:
    def test_convert_par_logarithmic(self):
        rawVolts = np.array([
            1.176241702,
            1.175249866,
            1.174944686,
            1.176394293,
            0.089951934,
            0.090562294,
            0.090638590,
            0.091172655,
            0.090485999,
            0.090943770,
            0.090409704,
            0.091096360,
            0.093537804,
        ])
        expected = np.array([
            0.81605,
            0.81394,
            0.81330,
            0.81637,
            0.04817,
            0.04824,
            0.04825,
            0.04832,
            0.04823,
            0.04829,
            0.04822,
            0.04831,
            0.04862,
        ])
        for index in range(len(expected)):
            result = dc.convert_par_logarithmic(
                rawVolts[index],
                ec.par_coefs_sn0411,
            )
            assert np.allclose([expected[index]], [result], rtol=0, atol=1e-3)


# class TestContourFromTSP:
#     # Note: this class doesn't actually test anything and is only for debug
#     data_path = './tests/resources/test-data/SBE37SM-RS232_03711722_2015_11_18_subset_derived.asc'
#     data = pd.read_csv(data_path)

#     def test_contour_from_t_s_p_pass(self):
#         temperature = self.data['t090C'].values
#         salinity = self.data['sal00'].values
#         pressure = self.data['prM'].values
#         contour_data = c.contour_from_t_s_p(
#             temperature, salinity, pressure
#         )
#         assert(True)<|MERGE_RESOLUTION|>--- conflicted
+++ resolved
@@ -312,10 +312,6 @@
         pressure = self.data["prM"].values
         expected = self.data["gsw_densityA0"].values
         result = dc.density_from_t_c_p(temperature, conductivity, pressure)
-<<<<<<< HEAD
-=======
-        result = dc.density_from_t_c_p(temperature, conductivity, pressure)
->>>>>>> 5aeeed7a
 
         assert np.allclose(result, expected, atol=0.1)
 
@@ -352,15 +348,9 @@
 
 #     @pytest.mark.parametrize("cal, cnv, hex, cond_label, use_MV_R", DATASETS)
 #     def test_salinity_from_tcp_raw(self, cal, cnv, hex, cond_label, use_MV_R):
-<<<<<<< HEAD
 #         """Converts data from raw hex values.
 
 #         The unused data loaded from cnv are not needed for the test,
-=======
-#         """Converts data from raw hex values. 
-        
-#         The unused data loaded from cnv are not needed for the test, 
->>>>>>> 5aeeed7a
 #         but are useful for comparing during a debug session.
 
 #         Args:
@@ -373,7 +363,6 @@
 #         temperature_conv = dc.convert_temperature_array(
 #             temperature_raw, cal.A0, cal.A1, cal.A2, cal.A3, True, True, use_MV_R
 #         )
-<<<<<<< HEAD
 
 #         pressure = cnv.measurements["prdM"].values[800:810]
 #         pressure_raw = hex.pressure.values[800:810]
@@ -416,50 +405,6 @@
 #         # can't un-round cnv data, so instead validate that converted hex data rounds to same value
 #         salinity_result = np.round(gsw.SP_from_C(conductivity_conv, temperature_conv, pressure_conv), 4)
 #         assert np.allclose(salinity_expected, salinity_result, rtol=0, atol=1e-4)
-=======
-
-        # pressure = cnv.measurements["prdM"].values[800:810]
-        # pressure_raw = hex.pressure.values[800:810]
-        # other_raw = hex.iloc[:, 3].values[800:810]  # either salinity or pressure temperature compensation
-        # pressure_conv = dc.convert_pressure_array(
-        #     pressure_raw,
-        #     other_raw,
-        #     True,
-        #     cal.PA0,
-        #     cal.PA1,
-        #     cal.PA2,
-        #     cal.PTEMPA0,
-        #     cal.PTEMPA1,
-        #     cal.PTEMPA2,
-        #     cal.PTCA0,
-        #     cal.PTCA1,
-        #     cal.PTCA2,
-        #     cal.PTCB0,
-        #     cal.PTCB1,
-        #     cal.PTCB2,
-        # )
-
-        # conductivity = cnv.measurements[cond_label].values[800:810] * 10
-        # conductivity_raw = hex.conductivity.values[800:810]
-        # conductivity_conv = (
-        #     dc.convert_conductivity_array(
-        #         conductivity_raw,
-        #         temperature_conv,
-        #         pressure_conv,
-        #         cal.G,
-        #         cal.H,
-        #         cal.I,
-        #         cal.J,
-        #         cal.CPCOR,
-        #         cal.CTCOR,
-        #         cal.WBOTC,
-        #     )
-        #     * 10
-        # )
-        # # can't un-round cnv data, so instead validate that converted hex data rounds to same value
-        # salinity_result = np.round(gsw.SP_from_C(conductivity_conv, temperature_conv, pressure_conv), 4)
-        # assert np.allclose(salinity_expected, salinity_result, rtol=0, atol=1e-4)
->>>>>>> 5aeeed7a
 
 
 class TestConvertOxygen:
@@ -798,10 +743,7 @@
             )
             assert np.allclose([expected[index]], [result], rtol=0, atol=1e-3)
 
-<<<<<<< HEAD
-=======
-
->>>>>>> 5aeeed7a
+
 
 class TestPARlogarithmic:
     def test_convert_par_logarithmic(self):
