--- conflicted
+++ resolved
@@ -13,6 +13,10 @@
 # Sea-Bird imports
 
 # Internal imports
+import seabirdscientific.instrument_data as id
+import seabirdscientific.processing as dp
+import seabirdscientific.conversion as dc
+from seabirdscientific.utils import close_enough
 import seabirdscientific.instrument_data as id
 import seabirdscientific.processing as dp
 import seabirdscientific.conversion as dc
@@ -384,7 +388,6 @@
 # class TestBinAverage:
 
 
-<<<<<<< HEAD
 # class TestWildEdit:
 # def test_wild_edit_pass(self):
 #     expected_dataset = id.cnv_to_instrument_data(
@@ -399,21 +402,6 @@
 #     wild_edit_output = dp.wild_edit(pressure, flags, 1, 3, 100, 0, False)
 
 #     assert np.all(wild_edit_output == expected_output)
-=======
-class TestWildEdit:
-    def test_wild_edit_pass(self):
-        expected_dataset = id.cnv_to_instrument_data(
-            "./tests/resources/test-data/19plus_V2_CTD-processing_example_wild_edit.cnv"
-        )
-        expected_conductivity = expected_dataset.measurements["c0S/m"].values
-
-        dataset = id.cnv_to_instrument_data("./tests/resources/test-data/19plus_V2_CTD-processing_example.cnv")
-        conductivity = dataset.measurements["c0S/m"].values
-        flags = dataset.measurements["flag"].values
-        wild_edit_output = dp.wild_edit(conductivity, flags, 2, 20, 100, 0, False)
-
-        assert np.all(wild_edit_output == expected_conductivity)
->>>>>>> 6cf5a03e
 
 
 # class TestWindowFilter:
