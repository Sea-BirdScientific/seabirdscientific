--- conflicted
+++ resolved
@@ -752,8 +752,7 @@
                     value += window_valid[n2] * data_valid[n + data_start - n2]
 
             data_out[n] = value
-<<<<<<< HEAD
-    
+
     return data_out
 
 
@@ -1063,8 +1062,4 @@
 		+ ((2.7759e-12 * t - 1.1351e-10) * ds + ((-5.4481e-14 * t
 		+ 8.733e-12) * t - 6.7795e-10) * t + 1.8741e-8)) * p + (-4.2393e-8 * t + 1.8932e-6) * ds + ((6.6228e-10 * t - 6.836e-8) * t + 8.5258e-6) * t + 3.5803e-5
     
-    return atg
-=======
-
-    return data_out
->>>>>>> e7c5c097
+    return atg