--- conflicted
+++ resolved
@@ -424,34 +424,10 @@
 
     return depth
 
-<<<<<<< HEAD
-
-def convert_oxygen_array(
-    raw_oxygen_phase: np.ndarray,
-    raw_thermistor_temp: np.ndarray,
-    pressure: np.ndarray,
-    salinity: np.ndarray,
-    a0: float,
-    a1: float,
-    a2: float,
-    b0: float,
-    b1: float,
-    c0: float,
-    c1: float,
-    c2: float,
-    ta0: float,
-    ta1: float,
-    ta2: float,
-    ta3: float,
-    e: float,
-):
-    """Returns the data after converting it to ml/l
-=======
 def convert_sbe63_oxygen_array(raw_oxygen_phase: np.ndarray, raw_thermistor_temp: np.ndarray, pressure: np.ndarray, 
                                salinity: np.ndarray, a0: float, a1: float, a2: float, b0: float, b1: float,
                                c0: float, c1: float, c2: float, ta0: float, ta1: float, ta2: float, ta3: float, e: float):
     """ Returns the data after converting it to ml/l
->>>>>>> 49a185aa
         raw_oxygen_phase is expected to be in raw phase, raw_thermistor_temp in counts, pressure in dbar, and salinity in practical salinity (PSU)
     Args:
         raw_oxygen_phase (np.ndarray): SBE63 phase values, in microseconds
@@ -476,47 +452,6 @@
     """
     thermistor_temperature = convert_SBE63_thermistor_array(raw_thermistor_temp, ta0, ta1, ta2, ta3)
     # oxygen = np.empty(shape = (raw_oxygen_phase.size))
-<<<<<<< HEAD
-    convert_vectorized = np.vectorize(
-        convert_oxygen_val,
-        excluded=["a0", "a1", "a2", "a3", "b0", "b1", "c0", "c1", "c2", "e"],
-    )
-    oxygen = convert_vectorized(
-        raw_oxygen_phase,
-        thermistor_temperature,
-        pressure,
-        salinity,
-        a0,
-        a1,
-        a2,
-        b0,
-        b1,
-        c0,
-        c1,
-        c2,
-        e,
-    )
-
-    return oxygen
-
-
-def convert_oxygen_val(
-    raw_oxygen_phase: float,
-    temperature: float,
-    pressure: float,
-    salinity: float,
-    a0: float,
-    a1: float,
-    a2: float,
-    b0: float,
-    b1: float,
-    c0: float,
-    c1: float,
-    c2: float,
-    e: float,
-):
-    """Returns the data after converting it to ml/l
-=======
     convert_vectorized = np.vectorize(convert_sbe63_oxygen_val, excluded=["a0", "a1", "a2", "a3", "b0", "b1", "c0", "c1", "c2", "e"])
     oxygen = convert_vectorized(raw_oxygen_phase, thermistor_temperature, pressure, salinity, a0, a1, a2, b0, b1, c0, c1, c2, e)
     
@@ -527,7 +462,6 @@
                                salinity: float, a0: float, a1: float, a2: float, b0: float, b1: float,
                                c0: float, c1: float, c2: float, e: float):
     """ Returns the data after converting it to ml/l
->>>>>>> 49a185aa
         raw_oxygen_phase is expected to be in raw phase, raw_thermistor_temp in counts, pressure in dbar, and salinity in practical salinity (PSU)
     Args:
         raw_oxygen_phase (np.ndarray): SBE63 phase value, in microseconds
@@ -622,11 +556,7 @@
             np.ndarray: converted thermistor temperature values in ITS-90 deg C
     """
     logVal = log((100000 * instrument_output) / (3.3 - instrument_output))
-<<<<<<< HEAD
     temperature = 1 / (ta0 + ta1 * logVal + ta2 * logVal**2 + ta3 * logVal**3) - KELVIN_OFFSET
-    return temperature
-=======
-    temperature = 1 / (ta0 + ta1 * logVal + ta2 * logVal ** 2 + ta3 * logVal ** 3) - KELVIN_OFFSET
     return temperature
 
 def convert_sbe43_oxygen_array(
@@ -842,5 +772,4 @@
     """
     turbidity = ScaleFactor * (rawTurbidity - DarkVoltage)
 
-    return turbidity
->>>>>>> 49a185aa
+    return turbidity