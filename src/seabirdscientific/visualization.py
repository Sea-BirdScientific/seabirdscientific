#!/usr/bin/env python3
# -*- coding: utf-8 -*-

"""A collection of classes and functions to support visualization of
data
"""
# Classes:
#     ChartConfig
#     ChartData

# Functions:
#     parse_instrument_data (Union[str, Path, pd.DataFrame]) -> pd.DataFrame
#     select_subset (list[str], pd.DataFrame) -> pd.DataFrame
#     plot_xy_chart (ChartData, ChartConfig) -> go.Figure:
#     create_single_plot (pd.DataFrame, pd.DataFrame, ChartConfig) -> go.Figure
#     create_subplots (pd.DataFrame, pd.DataFrame, ChartConfig) -> go.Figure:
#     create_overlay (pd.DataFrame, pd.DataFrame, ChartConfig) -> go.Figure
#     apply_single_config (go.Figure, ChartConfig)
#     apply_subplots_x_config (go.Figure, ChartConfig)
#     apply_subplots_y_config (go.Figure, ChartConfig)
#     apply_overlay_config (go.Figure, ChartConfig)
#     plot_ts_chart (
#         np.ndarray, np.ndarray, np.ndarray, np.ndarray, np.ndarray,
#         np.ndarray, ChartConfig
#     ) -> go.Figure

# Native imports
import json
from logging import getLogger
from typing import Dict, List, Literal
from pathlib import Path

# Third-party imports
import numpy as np
import pandas as pd
import plotly.express as px
import plotly.graph_objects as go
from plotly import subplots

# Internal imports
from .interpret_sbs_variable import interpret_sbs_variable

# TODO: check python version
# TODO: translate warning and error messages

logger = getLogger(__name__)


class ChartConfig:
    """Dataclass to contain chart information and plotly settings"""

    def __init__(
        self,
        title: str,
        x_names: List[str],
        y_names: List[str],
        z_names: List[str],
        chart_type: Literal["overlay", "subplots"],
<<<<<<< HEAD
        bounds: Dict[Literal["x", "y", "z"], Dict[int, List[int]]] = None,
        x_titles: List[str] = None,
        y_titles: List[str] = None,
        z_titles: List[str] = None,
=======
        bounds: Dict[Literal["x", "y", "z"], Dict[int, List[int]]] | None = None,
        x_titles: List[str] | None = None,
        y_titles: List[str] | None = None,
        z_titles: List[str] | None = None,
>>>>>>> 02244d38
        plot_loop_edit_flags=False,
        lift_pen_over_bad_data=False,
        flag_value=-9.99e-29,
    ):
        """Initializes a chart config object to store the names, units,
        and data format.

        Config parameters must be in the same order as the data.

        :param title: Title of the chart
        :param x_names: X axis names
        :param y_names: Y axis names
        :param z_names: Z axis names
        :param chart_type: string to select type of chart "overlay" for
            multiple datasets sharing one axis, or "subplots" for
            multiple datasets on separate subplots.
        :param bounds: Chart axis bounds, for example:
            {'x': {0: [2, 10], 1: [1, 100]}
        :param x_titles: List of titles corresponding to x axis dataset.
            Defaults to units in line charts and empty string in ts plot
        :param y_titles: List of titles corresponding to y axis dataset.
            Defaults to units in line charts and empty string in ts plot
        :param z_titles: List of titles corresponding to z axis dataset.
            Defaults to units in line charts and empty string in ts plot
        :param plot_loop_edit_flags: If true, data are plotted
            regardless of loop edit flag values, otherwise data are not
            plotted where loop edit flags are equal to the flag_value
        :param lift_pen_over_bad_data: If true, flagged data are not
            drawn and instead leave gaps in plotted lines. Otherwise,
            lines are drawn between points surrounding flagged data (see
            SeaSoft manual, page 122)
        :param flag_value: A user configurable value that identifies
            flagged data. Defaults to -9.99e-29
        """

        self.title = title
        x_info = [interpret_sbs_variable(name) for name in x_names]
        y_info = [interpret_sbs_variable(name) for name in y_names]
        z_info = [interpret_sbs_variable(name) for name in z_names]
        self.x_names = [info["name"] for info in x_info]
        self.y_names = [info["name"] for info in y_info]
        self.z_names = [info["name"] for info in z_info]
        self.x_units = [info["units"] for info in x_info]
        self.y_units = [info["units"] for info in y_info]
        self.z_units = [info["units"] for info in z_info]
        self.chart_type = chart_type
        self.bounds = bounds if bounds is not None else {}
        self.x_titles = x_titles if x_titles is not None else [""]
        self.y_titles = y_titles if y_titles is not None else [""]
        self.z_titles = z_titles if z_titles is not None else [""]
        self.plot_loop_edit_flags = plot_loop_edit_flags
        self.lift_pen_over_bad_data = lift_pen_over_bad_data
        self.flag_value = flag_value

        axes: List[Literal["x", "y", "z"]] = ["x", "y", "z"]
        for axis in axes:
            if axis not in self.bounds.keys():
                self.bounds[axis] = {}


class ChartData:
    """Class to contain chart data and helper functions"""

    # TODO: move helper functions into ChartData

    def __init__(self, data_source: str | pd.DataFrame, config: ChartConfig):
        """Initializes an object to store chart data.

        :param data_source: A file path (.csv, .asc, .json), a JSON
            string, or pandas DataFrame
        :param config: A ChartConfig object to configure plotly
        """

        data = parse_instrument_data(data_source)
        if data is not None:
            data.mask(data == config.flag_value, inplace=True)
            if not config.plot_loop_edit_flags and "flag" in data.columns:
                mask = data["flag"].isnull()
                data.loc[mask, :] = np.nan
            self.x = select_subset(config.x_names, data)
            self.y = select_subset(config.y_names, data)
            self.z = select_subset(config.z_names, data)


def parse_instrument_data(source: str | Path | pd.DataFrame) -> pd.DataFrame:
    """Top level function for converting instrument data to numpy array.

    Currently supports pandas dataframes, json strings, or a Path to the
    following file types: .csv, .asc (comma separated only), .json.

    :param source: A JSON string, file path (.csv, .asc, .json), or
        pandas DataFrame

    :return: pandas dataframe containing field names and data

    """

    try:
        if isinstance(source, pd.DataFrame):
            data = source.copy()

        elif isinstance(source, Path):
            suffix = source.suffix.lower()
            if suffix in (".csv", ".asc"):
                data = pd.read_csv(source)
            elif suffix == ".json":
                with open(source, encoding="utf-8") as js_data:
                    data = pd.DataFrame.from_dict(json.load(js_data), orient="columns")

        elif isinstance(source, str):
            data = pd.DataFrame.from_dict(json.loads(source), orient="columns")

        else:
            raise TypeError

        if "data" not in locals():
            raise NameError

        if not isinstance(data, pd.DataFrame):
            raise TypeError

        columns = [interpret_sbs_variable(column)["name"] for column in data.columns]
        for old_column, new_column in zip(data.columns, columns):
            data.rename(columns={old_column: new_column}, inplace=True)
        return data

    except (NameError, TypeError) as e:
        logger.error(e)


def select_subset(axis_names: list[str], data: pd.DataFrame) -> pd.DataFrame:
    """Takes a list of axis names and returns a data set for each name
    in the list.

    If axis_names is empty the function will return a DataFrame of
    integers representing the sample count of the data. This could be
    used in a single series chart for example.

    Otherwise, the function will return a DataFrame for each name in the
    list. This would be for a single xy chart or an overlay/subplot
    chart.

    Example:

    data = read_data("./example.csv")

    subset = select_subset(["T090C", "C0Sm"], data)

    :param axis_names: List of axis names corresponding to the data
    :param data: The numpy DataFrame returned from read_data()

    :return: A tuple with the axis name and data

    """

    if len(axis_names) == 0:
        return pd.DataFrame({"Sample Count": list(range(0, len(data)))})
    else:
        return data[axis_names]


def plot_xy_chart(data: ChartData, config: ChartConfig) -> go.Figure:
    """Takes instrument data and a config and plots an XY chart with one
    or more data sets.

    :param data: Data object with x, y, z, data selected
        according to the config
    :param config: Config object with various plotly
        settings

    :return: A plotly.graph_objects.Figure
    """

    figure = go.Figure()

    # single data set
    if len(data.x.columns) == 1 and len(data.y.columns) == 1:
        figure = create_single_plot(data.x, data.y, config)

    # too many data sets
    elif len(data.x.columns) > 1 and len(data.y.columns) > 1:
        logger.warning("Only one axis can support multiple data sets")
        # return go.Figure()

    # multiple data sets
    elif len(data.x.columns) > 1 or len(data.y.columns) > 1:
        if config.chart_type == "overlay":
            figure = create_overlay(data.x, data.y, config)
        elif config.chart_type == "subplots":
            figure = create_subplots(data.x, data.y, config)

    else:
        # getting here should not be possible unless data and config are
        # altered outside their init functions
        raise ValueError

    if not config.lift_pen_over_bad_data:
        figure.update_traces(connectgaps=True)

    return figure


def create_single_plot(x: pd.DataFrame, y: pd.DataFrame, config: ChartConfig) -> go.Figure:
    """Creates a single XY plot, with one or more data sets.

    If there are multiple datasets for the x or y axis, an overlay plot
    will be generated

    :param x: Numpy array of data for the x axis
    :param y: Numpy array of data for the y axis
    :param config: Dataclass with settings for the plotly chart

    :return: A plotly.graph_objects.Figure displaying the provided x y
        data
    """

    if any(name in x.columns for name in y.columns):
        logger.warning("Duplicate data names will be omitted")

    figure = px.line(
        data_frame=pd.concat([x, y], axis=1),
        x=x.columns[0] if len(x.columns) == 1 else x.columns,
        y=y.columns[0] if len(y.columns) == 1 else y.columns,
        title=config.title,
        # markers=True,
    )

    apply_single_config(figure, config)

    return figure


def create_subplots(x: pd.DataFrame, y: pd.DataFrame, config: ChartConfig) -> go.Figure:
    """Creates a chart with multiple subplots.

    :param x: Pandas DataFrame of data for the x axis
    :param y: Pandas DataFrame of data for the y axis
    :param config: Dataclass with settings for the plotly chart

    :return: A plotly.graph_objects.Figure with multiple subplots
    """

    if any(name in x.columns for name in y.columns):
        logger.warning("Duplicate data names will be omitted")

    figure = go.Figure()
    figure.layout.title = config.title

    if len(x.columns) > 1 and len(y.columns) == 1:
        figure = subplots.make_subplots(
            rows=len(y.columns),
            cols=len(x.columns),
            column_titles=list(x.columns),
            y_title=y.columns[0],
            figure=figure,
        )
        column = 1
        for x_column in x.columns:
            figure.add_trace(
                go.Scatter(
                    x=x[x_column],
                    y=y[y.columns[0]],
                    name=x_column,
                ),
                row=1,
                col=column,
            )
            column += 1
        apply_subplots_x_config(figure, config)

    elif len(x.columns) == 1 and len(y.columns) > 1:
        figure = subplots.make_subplots(
            rows=len(y.columns),
            cols=len(x.columns),
            row_titles=list(y.columns),
            x_title=x.columns[0],
            figure=figure,
        )
        row = 1
        for y_column in y.columns:
            figure.add_trace(
                go.Scatter(
                    x=x[x.columns[0]],
                    y=y[y_column],
                    name=y_column,
                ),
                row=row,
                col=1,
            )
            row += 1
        apply_subplots_y_config(figure, config)

    return figure


def create_overlay(x: pd.DataFrame, y: pd.DataFrame, config: ChartConfig) -> go.Figure:
    """Creates a chart with multiple datasets overlayed on one axis.

    :param x: Pandas DataFrame of data for the x axis
    :param y: Pandas DataFrame of data for the y axis
    :param config: Dataclass with settings for the plotly chart

    :return: A plotly.graph_objects.Figure
    """

    if any(name in x.columns for name in y.columns):
        logger.warning("Duplicate data names will be omitted")

    figure = go.Figure()
    figure.layout.title = config.title

    if len(x.columns) > 1 and len(y.columns) == 1:
        x_axis = 1
        for x_column in x.columns:
            figure.add_trace(
                go.Scatter(x=x[x_column], y=y[y.columns[0]], name=x_column, xaxis=f"x{x_axis}")
            )
            x_axis += 1

        apply_overlay_config(figure, config)

    elif len(x.columns) == 1 and len(y.columns) > 1:
        y_axis = 1
        for y_column in y.columns:
            figure.add_trace(
                go.Scatter(x=x[x.columns[0]], y=y[y_column], name=y_column, yaxis=f"y{y_axis}")
            )
            y_axis += 1

        apply_overlay_config(figure, config)

    return figure


def apply_single_config(figure: go.Figure, config: ChartConfig):
    """Updates various chart settings for single plots.

    :param figure: The figure being updated
    :param config: The user defined config being applied to the figure
    """

    figure.update_layout(
        xaxis=dict(
            title="" if len(config.x_units) < 1 else config.x_units[0],
            domain=[max(0, 0.1 * (len(config.y_units) - 1)), 1],
            range=None if len(config.bounds["x"]) < 1 else config.bounds["x"][0],
        ),
        yaxis=dict(
            title="" if len(config.y_units) < 1 else config.y_units[0],
            domain=[max(0, 0.1 * (len(config.x_units) - 1)), 1],
            range=None if len(config.bounds["y"]) < 1 else config.bounds["y"][0],
        ),
    )


def apply_subplots_x_config(figure: go.Figure, config: ChartConfig):
    """Updates various chart settings for charts with multiple x axes.

    Config parameters may contain upto 4 arguments per axis, and must be
    in the same order as the data. Hence all of the magic number
    indexing below

    :param figure: The figure being updated
    :param config: The user defined config being applied to the figure
    """

    y_range = None if len(config.bounds["y"]) < 1 else config.bounds["y"][0]

    figure.update_layout(
        xaxis=dict(
            title="" if len(config.x_units) < 1 else config.x_units[0],
            range=None if len(config.bounds["x"]) < 1 else config.bounds["x"][0],
        ),
        xaxis2=dict(
            title="" if len(config.x_units) < 2 else config.x_units[1],
            range=None if len(config.bounds["x"]) < 2 else config.bounds["x"][1],
        ),
        xaxis3=dict(
            title="" if len(config.x_units) < 3 else config.x_units[2],
            range=None if len(config.bounds["x"]) < 3 else config.bounds["x"][2],
        ),
        xaxis4=dict(
            title="" if len(config.x_units) < 4 else config.x_units[3],
            range=None if len(config.bounds["x"]) < 4 else config.bounds["x"][3],
        ),
        yaxis=dict(title="" if len(config.y_units) < 1 else config.y_units[0], range=y_range),
        yaxis2=dict(range=y_range),
        yaxis3=dict(range=y_range),
        yaxis4=dict(range=y_range),
    )


def apply_subplots_y_config(figure: go.Figure, config: ChartConfig):
    """Updates various chart settings for charts with multiple y axes.

    Config parameters may contain upto 4 arguments per axis, and must be
    in the same order as the data. Hence all of the magic number
    indexing below

    :param figure: The figure being updated
    :param config: The user defined config being applied to the figure
    """

    x_range = None if len(config.bounds["x"]) < 1 else config.bounds["x"][0]

    figure.update_layout(
        xaxis=dict(range=x_range),
        xaxis2=dict(range=x_range),
        xaxis3=dict(range=x_range),
        xaxis4=dict(title="" if len(config.x_units) < 1 else config.x_units[0], range=x_range),
        yaxis=dict(
            title="" if len(config.y_units) < 1 else config.y_units[0],
            range=None if len(config.bounds["y"]) < 1 else config.bounds["y"][0],
        ),
        yaxis2=dict(
            title="" if len(config.y_units) < 2 else config.y_units[1],
            range=None if len(config.bounds["y"]) < 2 else config.bounds["y"][1],
        ),
        yaxis3=dict(
            title="" if len(config.y_units) < 3 else config.y_units[2],
            range=None if len(config.bounds["y"]) < 3 else config.bounds["y"][2],
        ),
        yaxis4=dict(
            title="" if len(config.y_units) < 4 else config.y_units[3],
            range=None if len(config.bounds["y"]) < 3 else config.bounds["y"][3],
        ),
    )


def apply_overlay_config(figure: go.Figure, config: ChartConfig):
    """Updates various chart settings for charts with multiple y axes.

    Config parameters may contain upto 4 arguments per axis, and must be
    in the same order as the data.
    Hence all of the magic number indexing below

    :param figure: The figure being updated
    :param config: The user defined config being applied to the figure
    """

    figure.update_layout(
        xaxis=dict(
            title="" if len(config.x_units) < 1 else config.x_units[0],
            domain=[max(0, 0.1 * (len(config.y_units) - 1)), 1],
            range=None if len(config.bounds["x"]) < 1 else config.bounds["x"][0],
        ),
        xaxis2=dict(
            title="" if len(config.x_units) < 2 else config.x_units[1],
            overlaying="x",
            position=0.1,
            range=None if len(config.bounds["x"]) < 2 else config.bounds["x"][1],
        ),
        xaxis3=dict(
            title="" if len(config.x_units) < 3 else config.x_units[2],
            overlaying="x",
            position=0.2,
            range=None if len(config.bounds["x"]) < 3 else config.bounds["x"][2],
        ),
        xaxis4=dict(
            title="" if len(config.x_units) < 4 else config.x_units[3],
            overlaying="x",
            position=0.3,
            range=None if len(config.bounds["x"]) < 4 else config.bounds["x"][3],
        ),
        yaxis=dict(
            title="" if len(config.y_units) < 1 else config.y_units[0],
            domain=[0.1 * (len(config.x_units)), 1],
            position=0,
            range=None if len(config.bounds["y"]) < 1 else config.bounds["y"][0],
        ),
        yaxis2=dict(
            title="" if len(config.y_units) < 2 else config.y_units[1],
            overlaying="y",
            position=0.1,
            range=None if len(config.bounds["y"]) < 2 else config.bounds["y"][1],
        ),
        yaxis3=dict(
            title="" if len(config.y_units) < 3 else config.y_units[2],
            overlaying="y",
            position=0.2,
            range=None if len(config.bounds["y"]) < 3 else config.bounds["y"][2],
        ),
        yaxis4=dict(
            title="" if len(config.y_units) < 4 else config.y_units[3],
            overlaying="y",
            position=0.3,
            range=None if len(config.bounds["y"]) < 3 else config.bounds["y"][3],
        ),
    )


def plot_ts_chart(
    x: np.ndarray,
    y: np.ndarray,
    z: np.ndarray,
    x_vec: np.ndarray,
    y_vec: np.ndarray,
    z_mat: np.ndarray,
    config: ChartConfig,
) -> go.Figure:
    """Overlays a scatter plot onto a contour plot to create a TS plot.
    Takes as args the xyz properties on a Contour object. In a future
    version these will be replaced with a single contour object

    :param x: absolute salinity
    :param y: conservative temperature
    :param z: potential density
    :param x_vec: absolute salinity vector
    :param y_vec: conservative temperature vector
    :param z_mat: potential density matrix
    :param config: Config object with key/values required by conversion
        function
    :return: A plotly.graph_objects.Figure
    """

    if len(config.x_names) > 1 or len(config.y_names) > 1 or len(config.z_names) > 1:
        logger.warning(
            "plot_ts_chart expects one data set for each axis. Extra data sets are ignored"
        )

    # Create 2 plots using plotly (not plotly express)
    # T-S diagram with x-y values colored by z
    trace1 = go.Scatter(
        x=x,
        y=y,
        mode="markers",
        marker=dict(
            color=z,
            showscale=True,
            size=2,
            colorbar=dict(
                # sigma_theta kg m-3
                title=config.z_titles[0],
                titleside="top",
            ),
        ),
    )

    # Contours in gray
    colorscale = [[0, "gray"], [1, "gray"]]
    trace2 = go.Contour(
        x=x_vec,
        y=y_vec,
        z=z_mat,
        showscale=False,
        colorscale=colorscale,
        contours=dict(coloring="lines", showlabels=True),
    )

    # Overlay the plots
    fig = subplots.make_subplots()
    fig.add_trace(trace1)
    fig.add_trace(trace2)

    # Centered title, axis labels
    fig.update_layout(
        height=600,
        width=600,
        title_text=config.title,
        title_x=0.5,
        xaxis_title=config.x_titles[0],
        yaxis_title=config.y_titles[0],
    )

    return fig<|MERGE_RESOLUTION|>--- conflicted
+++ resolved
@@ -56,17 +56,10 @@
         y_names: List[str],
         z_names: List[str],
         chart_type: Literal["overlay", "subplots"],
-<<<<<<< HEAD
-        bounds: Dict[Literal["x", "y", "z"], Dict[int, List[int]]] = None,
-        x_titles: List[str] = None,
-        y_titles: List[str] = None,
-        z_titles: List[str] = None,
-=======
         bounds: Dict[Literal["x", "y", "z"], Dict[int, List[int]]] | None = None,
         x_titles: List[str] | None = None,
         y_titles: List[str] | None = None,
         z_titles: List[str] | None = None,
->>>>>>> 02244d38
         plot_loop_edit_flags=False,
         lift_pen_over_bad_data=False,
         flag_value=-9.99e-29,
