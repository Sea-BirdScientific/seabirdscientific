--- conflicted
+++ resolved
@@ -597,13 +597,8 @@
                 ]  # use bin_variable since this could be pressure or depth
                 center_pressure = index * bin_size
 
-<<<<<<< HEAD
-                for col_name in dataset.items():
-                    if col_name in ("nbin","flag","bin_number"):
-=======
                 for col_name in dataset.columns:
                     if col_name in ["nbin", "flag", "bin_number"]:
->>>>>>> 02244d38
                         continue
                     prev_val = prev_row[col_name]
                     curr_val = row[col_name]
@@ -628,13 +623,8 @@
         ]  # use bin_variable since this could be pressure or depth
         center_pressure = first_row_index * bin_size
 
-<<<<<<< HEAD
-        for col_name in dataset.items():
-            if col_name in("nbin","flag","bin_number"):
-=======
         for col_name in dataset.columns:
             if col_name in ["nbin", "flag", "bin_number"]:
->>>>>>> 02244d38
                 continue
             prev_val = second_row[col_name]  # reference second row's value
             curr_val = first_row[col_name]
