--- conflicted
+++ resolved
@@ -872,7 +872,6 @@
     :return: calculated pH on the total scale for the SeaFET internal
         reference
     """
-<<<<<<< HEAD
     if ph_counts is not None:
         warnings.warn("Deprecated, use raw_ph", DeprecationWarning)
         ph_volts = convert_ph_voltage_counts(ph_counts)
@@ -883,17 +882,6 @@
 
     nernst = _calculate_nernst(temperature + KELVIN_OFFSET_0C)
     ph = (ph_volts - coefs.k0 - coefs.k2 * temperature) / nernst
-=======
-    ph_volts = convert_ph_voltage_counts(ph_counts)
-
-    # Eo(T) or temperature offset
-    temperature_offset = coefs.kdf2 * temperature
-
-    # Eo the cell reference voltage at in-situ conditions
-    cell_ref_volts = coefs.kdf0 + temperature_offset
-    nernst_term = _calculate_nernst(temperature + KELVIN_OFFSET_0C)
-    ph = (ph_volts - cell_ref_volts) / nernst_term
->>>>>>> 30dbfc5c
     return ph
 
 
@@ -1168,7 +1156,6 @@
     return total_ph
 
 
-<<<<<<< HEAD
 def _total_chloride_in_seawater(salinity: np.ndarray) -> np.ndarray:
     """From SBS application note 99. Calculated as (Dickson et al. 2007)
 
@@ -1422,7 +1409,8 @@
     term_5 = np.log10(1 - 1.005e-3 * salinity)
     ph = term_1 + term_2 + term_3 - term_4 - term_5
     return ph
-=======
+
+
 def convert_seafet_temperature(raw_temp, coefs: TemperatureSeaFETCoefficients):
     """Converts the raw SeaFET temperature value to ITS-90 Celsius.
 
@@ -1438,7 +1426,6 @@
     temp_c = temp - KELVIN_OFFSET_0C
 
     return temp_c
->>>>>>> 30dbfc5c
 
 
 def convert_internal_seafet_temperature(temperature_counts: np.ndarray):
