#!/usr/bin/python3
# -*- coding: utf-8 -*-

"""A collection of raw data conversion functions.

Functions:

    convert_temperature_array (np.ndarray, TemperatureCoefficients, bool, bool, bool)
    convert_temperature_val_its90_c ( int, TemperatureCoefficients, bool)
    convert_pressure_array ( np.ndarray, np.ndarray, bool, PressureCoefficients)
    convert_pressure_val_strain ( float, float, bool, PressureCoefficients)
    convert_conductivity_array (np.ndarray, np.ndarray, np.ndarray, ConductivityCoefficients)
    convert_conductivity_val (float, float, float, ConductivityCoefficients)
    potential_density_from_t_s_p (np.ndarray, np.ndarray, np.ndarray, float, float, float)
    potential_density_from_t_c_p (np.ndarray, np.ndarray, np.ndarray, float, float, float)
    density_from_t_s_p (np.ndarray, np.ndarray, np.ndarray, float, float)
    density_from_t_c_p (np.ndarray, np.ndarray, np.ndarray, float, float)
    depth_from_pressure (np.ndarray, float, depth_units="m", pressure_units="dbar")
    convert_sbe63_oxygen_array (np.ndarray, np.ndarray, np.ndarray, np.ndarray, Oxygen63Coefficients, Thermistor63Coefficients)
    convert_sbe63_oxygen_val (float, float, float, float, Oxygen63Coefficients)
    convert_sbe63_thermistor_array (np.ndarray, Thermistor63Coefficients)
    convert_sbe63_thermistor_value (float, Thermistor63Coefficients)
    convert_sbe43_oxygen_array (np.ndarray, np.ndarray, np.ndarray, np.ndarray, Oxygen43Coefficients, bool, bool, float, float)
    convert_sbe43_oxygen_val (float, float, float, float, Oxygen43Coefficients, float)
    convert_oxygen_to_mg_per_l (np.ndarray)
    convert_oxygen_to_umol_per_kg (np.ndarray, np.ndarray)
    convert_eco_chlorophylla_val (float, ChlorophyllACoefficients)
    convert_eco_turbidity_val (float, TurbidityCoefficients)
    convert_sbe18_ph_val(float, float, PH18Coefficients)
    convert_par_logarithmic_val(float, PARCoefficients)

"""

# Native imports
from math import sqrt, e, log, exp, floor
from typing import Literal

# Third-party imports
import gsw
import numpy as np
from scipy import stats

# Sea-Bird imports

# Internal imports
from .cal_coefficients import (
    ChlorophyllACoefficients,
    ConductivityCoefficients,
    Oxygen43Coefficients,
    Oxygen63Coefficients,
    PARCoefficients,
    PH18Coefficients,
    PressureCoefficients,
    TemperatureCoefficients,
    Thermistor63Coefficients,
    TurbidityCoefficients,
)


DBAR_TO_PSI = 1.450377
PSI_TO_DBAR = 0.6894759
OXYGEN_PHASE_TO_VOLTS = 39.457071
KELVIN_OFFSET_0C = 273.15
KELVIN_OFFSET_25C = 298.15
OXYGEN_MLPERL_TO_MGPERL = 1.42903
OXYGEN_MLPERL_TO_UMOLPERKG = 44660
ITS90_TO_IPTS68 = 1.00024  # taken from https://blog.seabird.com/ufaqs/what-is-the-difference-in-temperature-expressions-between-ipts-68-and-its-90/


<<<<<<< HEAD
def convert_temperature(
    temperature_counts_in: np.ndarray,
    coefs: TemperatureCoefficients,
    standard: Literal["ITS90", "IPTS68"] = "ITS90",
    units: Literal["C", "F"] = "C",
    use_mv_r: bool = False,
=======
def convert_temperature_array(
    temperature_counts: np.ndarray,
    coefs: TemperatureCoefficients,
    its90: bool,
    celsius: bool,
    use_mv_r: bool,
):
    """Returns the data after converting it to degrees C, ITS-90.

    Data is expected to be raw data from an instrument in A/D counts

    Args:
        temperature_counts (np.ndarray): temperature data to convert in A/D counts
        coefs (TemperatureCoefficients) calibration coefficients for the temperature sensor
        ITS90 (bool): whether to use ITS90 or to use IPTS-68 conventions
        celsius (bool): whether to use celsius or to convert to fahrenheit
        use_mv_r (bool): true to perform extra conversion steps required by some instruments

    Returns:
        ndarray: temperature values converted to ITS-90 degrees C, in the same order as input
    """

    ipts68_converison = 1.00024  # taken from https://blog.seabird.com/ufaqs/what-is-the-difference-in-temperature-expressions-between-ipts-68-and-its-90/
    convert_vectorized = np.vectorize(
        convert_temperature_val_its90_c, excluded=["coefs", "use_mv_r"]
    )
    result = convert_vectorized(temperature_counts, coefs, use_mv_r)
    if not its90:
        result = result * ipts68_converison
    if not celsius:
        result = result * 9 / 5 + 32  # Convert C to F
    return result


def convert_temperature_val_its90_c(
    temperature_counts_in: int,
    coefs: TemperatureCoefficients,
    use_mv_r: bool,
>>>>>>> fae9a103
):
    """Returns the value after converting it to degrees C, ITS-90.

    Data is expected to be raw data from an instrument in A/D counts

    Args:
<<<<<<< HEAD
        temperature_counts_in (np.ndarray): temperature value to convert in A/D counts
        coefs (TemperatureCoefficients) calibration coefficients for the temperature sensor
        standard (str): whether to use ITS90 or to use IPTS-68 calibration standard
        units (str): whether to use celsius or to convert to fahrenheit
        use_mv_r (bool): true to perform extra conversion steps required
        by some instruments (check the cal sheet to see if this is required)
=======
        temperature_counts_in (int): temperature value to convert in A/D counts
        coefs (TemperatureCoefficients) calibration coefficients for the temperature sensor
        use_mv_r (bool): true to perform extra conversion steps required by some instruments
>>>>>>> fae9a103

    Returns:
        int: temperature val converted to ITS-90 degrees C
    """

    if use_mv_r:
<<<<<<< HEAD
        mv = (temperature_counts_in - 524288) / 1.6e007
        r = (mv * 2.900e009 + 1.024e008) / (2.048e004 - mv * 2.0e005)
        temperature_counts = r
=======
        MV = (temperature_counts_in - 524288) / 1.6e007
        R = (MV * 2.900e009 + 1.024e008) / (2.048e004 - MV * 2.0e005)
        temperature_counts = R
>>>>>>> fae9a103
    else:
        temperature_counts = temperature_counts_in

    log_t = np.log(temperature_counts)
    temperature = (
<<<<<<< HEAD
        1 / (coefs.a0 + coefs.a1 * log_t + coefs.a2 * log_t**2 + coefs.a3 * log_t**3)
    ) - KELVIN_OFFSET_0C

    if standard == "IPTS68":
        temperature *= ITS90_TO_IPTS68
    if units == "F":
        temperature = temperature * 9 / 5 + 32  # Convert C to F

    return temperature


def convert_pressure(
    pressure_count: np.ndarray,
    compensation_voltage: np.ndarray,
    coefs: PressureCoefficients,
    units: Literal["dbar", "psia"] = "psia",
=======
        1
        / (
            coefs.a0
            + coefs.a1 * np.log(temperature_counts)
            + coefs.a2 * np.log(temperature_counts) ** 2
            + coefs.a3 * np.log(temperature_counts) ** 3
        )
    ) - 273.15
    return temperature


def convert_pressure_array(
    pressure_counts: np.ndarray,
    compensation_voltages: np.ndarray,
    is_dbar: bool,
    coefs: PressureCoefficients,
):
    """Calls convert_pressure_val_strain on an array of raw pressure data.

    Data is expected to be raw data from an instrument in A/D counts

    Args:
        pressure_counts (np.ndarray): pressure data to convert in A/D counts
        compensation_voltages (np.ndarray): pressure temperature compensation voltages
            in counts or volts depending on the instrument
        is_dbar (bool): whether or not to use psia as the returned unit type. If false, uses dbar
        coefs (PressureCoefficients): calibration coefficients for the pressure sensor

    Returns:
        ndarray: pressure values
    """

    pressure = np.empty(shape=(pressure_counts.size))
    for i in range(0, pressure_counts.size):
        pressure[i] = convert_pressure_val_strain(
            pressure_counts[i], compensation_voltages[i], is_dbar, coefs
        )
    return pressure


def convert_pressure_val_strain(
    pressure_count: float,
    compensation_voltage: float,
    is_dbar: bool,
    coefs: PressureCoefficients,
>>>>>>> fae9a103
):
    """Returns the value after converting it to psia (pounds per square inch, abolute).

    pressure_count and compensation_voltage are expected to be raw data from an instrument in A/D counts

    Args:
        pressure_count (np.ndarray): pressure value to convert, in A/D counts
        compensation_voltage (np.ndarray): pressure temperature compensation voltage,
            in counts or volts depending on the instrument
        coefs (PressureCoefficients): calibration coefficients for the pressure sensor
<<<<<<< HEAD
        units (str): whether or not to use psia or dbar as the returned unit type
=======
>>>>>>> fae9a103

    Returns:
        int: pressure val in PSIA
    """
    sea_level_pressure = 14.7

    t = (
        coefs.ptempa0
        + coefs.ptempa1 * compensation_voltage
        + coefs.ptempa2 * compensation_voltage**2
    )
    x = pressure_count - coefs.ptca0 - coefs.ptca1 * t - coefs.ptca2 * t**2
    n = x * coefs.ptcb0 / (coefs.ptcb0 + coefs.ptcb1 * t + coefs.ptcb2 * t**2)
    pressure = coefs.pa0 + coefs.pa1 * n + coefs.pa2 * n**2 - sea_level_pressure

    if units == "dbar":
        pressure *= PSI_TO_DBAR

    return pressure


def convert_conductivity(
    conductivity_count: np.ndarray,
    temperature: np.ndarray,
    pressure: np.ndarray,
    coefs: ConductivityCoefficients,
<<<<<<< HEAD
=======
):
    """Returns the data after converting it to Siemens/meter (S/m).

    cond_data is expected to be in raw counts, temp_data in C, and press_data in dbar

    Args:
        conductivity_counts (np.ndarray): conductivity data to convert in A/D counts
        temperature (np.ndarray): temperature data to use as a reference in degrees C
        pressure (np.ndarray): pressure data to use as a reference in dbar
        coefs (float): coefs calibration coefficient for the conductivity sensor

    Returns:
        ndarray: conductivity values converted to S/m, in the same order as input
    """
    conductivity = np.empty(shape=(conductivity_counts.size))
    for index in range(0, conductivity_counts.size):
        conductivity[index] = convert_conductivity_val(
            conductivity_counts[index],
            temperature[index],
            pressure[index],
            coefs,
        )

    return conductivity


def convert_conductivity_val(
    conductivity_count: float,
    temperature: float,
    pressure: float,
    coefs: ConductivityCoefficients,
>>>>>>> fae9a103
):
    """Returns the value after converting it to S/m.

    Data is expected to be raw data from instrument in A/D counts

    Args:
        conductivity_count (np.ndarray): conductivity value to convert, in A/D counts
        temperature (np.ndarray): temperature value to use are reference, in degrees C
        pressure (np.ndarray): pressure value to use are reference, in dbar
        coefs (float): coefs calibration coefficient for the conductivity sensor
    Returns:
        Decimal: conductivity val converted to S/m
    """
<<<<<<< HEAD
    f = conductivity_count * np.sqrt(1 + coefs.wbotc * temperature) / 1000
=======
    f = conductivity_count * sqrt(1 + coefs.wbotc * temperature) / 1000
>>>>>>> fae9a103
    numerator = coefs.g + coefs.h * f**2 + coefs.i * f**3 + coefs.j * f**4
    denominator = 1 + coefs.ctcor * temperature + coefs.cpcor * pressure
    return numerator / denominator


def potential_density_from_t_s_p(
    temperature: np.ndarray,
    salinity: np.ndarray,
    pressure: np.ndarray,
    lon=0.0,
    lat=0.0,
    reference_pressure=0.0,
):
    """Derive potential density from measured temperature, salinity, and pressure.

    See: TEOS_10.cpp line 953

    Args:
        temperature (np.ndarray): Measure temperature in degrees C
        salinity (np.ndarray): Measured salinity in practical salinity units
        pressure (np.ndarray): Measured pressure in decibars
        lon (float): Longitude
        lat (float): Latitude
        reference_pressure (float, optional): Reference pressure in decibars. Defaults to 0.0.

    Returns:
        np.ndarray: Potential density in kg/m^3
    """

    absolute_salinity = gsw.SA_from_SP(salinity, pressure, lon, lat)
    conservative_temperature = gsw.CT_from_t(absolute_salinity, temperature, pressure)
    potential_density = (
        gsw.rho(absolute_salinity, conservative_temperature, reference_pressure) - 1000
    )
    return potential_density


def potential_density_from_t_c_p(
    temperature: np.ndarray,
    conductivity: np.ndarray,
    pressure: np.ndarray,
    lon=0.0,
    lat=0.0,
    reference_pressure=0.0,
):
    """Derive potential density from measured temperature, salinity, and pressure.

    See: TEOS_10.cpp line 953

    Args:
        temperature (np.ndarray): Measure temperature in degrees C
        conductivity (np.ndarray): Measured conductivity in mSiemens/cm
        pressure (np.ndarray): Measured pressure in decibars
        lon (float): Longitude
        lat (float): Latitude
        reference_pressure (float, optional): Reference pressure in decibars. Defaults to 0.0.

    Returns:
        np.ndarray: Potential density in kg/m^3
    """

    salinity = gsw.SP_from_C(conductivity, temperature, pressure)
    return potential_density_from_t_s_p(
        temperature, salinity, pressure, lon, lat, reference_pressure
    )


def density_from_t_s_p(
    temperature: np.ndarray,
    salinity: np.ndarray,
    pressure: np.ndarray,
    lon=0.0,
    lat=0.0,
):
    """Derive potential density from measured temperature, salinity, and pressure.

    See: TEOS_10.cpp line 953

    Args:
        temperature (np.ndarray): Measure temperature in degrees C
        salinity (np.ndarray): Measured salinity in practical salinity units
        pressure (np.ndarray): Measured pressure in decibars
        lon (float): Longitude
        lat (float): Latitude

    Returns:
        np.ndarray: Potential density in kg/m^3
    """

    absolute_salinity = gsw.SA_from_SP(salinity, pressure, lon, lat)
    conservative_temperature = gsw.CT_from_t(absolute_salinity, temperature, pressure)
    density = gsw.rho(absolute_salinity, conservative_temperature, pressure)
    return density


def density_from_t_c_p(
    temperature: np.ndarray,
    conductivity: np.ndarray,
    pressure: np.ndarray,
    lon=0.0,
    lat=0.0,
):
    """Derive potential density from measured temperature, salinity, and pressure.

    See: TEOS_10.cpp line 953

    Args:
        temperature (np.ndarray): Measure temperature in degrees C
        conductivity (np.ndarray): Measured conductivity in mSiemens/cm
        pressure (np.ndarray): Measured pressure in decibars
        lon (float): Longitude
        lat (float): Latitude

    Returns:
        np.ndarray: Potential density in kg/m^3
    """

    salinity = gsw.SP_from_C(conductivity, temperature, pressure)
    return density_from_t_s_p(temperature, salinity, pressure, lon, lat)


def depth_from_pressure(
<<<<<<< HEAD
    pressure_in: np.ndarray,
    latitude: float,
    depth_units: Literal["m", "ft"] = "m",
    pressure_units: Literal["dbar", "psi"] = "dbar",
=======
    pressure_in: np.ndarray, latitude: float, depth_units="m", pressure_units="dbar"
>>>>>>> fae9a103
):
    """Derive depth from pressure and latitude.

    Args:
        pressure (np.ndarray): Numpy array of floats representing pressure in dbar or psi
        latitude (float): Latitude (-90.0 to 90.0)
        depth_units (str, optional): 'm' for meters, 'ft' for feet. Defaults to 'm'.
        pressure_units (str, optional): 'dbar' for decibars, 'psi' for PSI. Defaults to 'dbar'.

    Returns:
        np.ndarray: A numpy array representing depth in meters or feet
    """
    pressure = pressure_in.copy()
    if pressure_units == "psi":
        pressure /= DBAR_TO_PSI

    depth = -gsw.z_from_p(pressure, latitude)

    if depth_units == "ft":
        depth *= 3.28084

    return depth


def convert_sbe63_oxygen(
    raw_oxygen_phase: np.ndarray,
    thermistor: np.ndarray,
    pressure: np.ndarray,
    salinity: np.ndarray,
    coefs: Oxygen63Coefficients,
    thermistor_coefs: Thermistor63Coefficients,
<<<<<<< HEAD
    thermistor_units: Literal["volts", "C"] = "volts",
=======
>>>>>>> fae9a103
):
    """Returns the data after converting it to ml/l.

        raw_oxygen_phase is expected to be in raw phase, raw_thermistor_temp in counts, pressure in dbar, and salinity in practical salinity (PSU)

<<<<<<< HEAD
        Args:
            raw_oxygen_phase (np.ndarray): SBE63 phase value, in microseconds
    #         raw_thermistor_temp (np.ndarray): SBE63 thermistor data to use are reference, in counts
            pressure (np.ndarray): Converted pressure value from the attached CTD, in dbar
            salinity (np.ndarray): Converted salinity value from the attached CTD, in practical salinity PSU
            coefs (Oxygen63Coefficients): calibration coefficients for the SBE63 sensor
        Returns:
            np.ndarray: converted Oxygen value, in ml/l
    """
    if thermistor_units == "volts":
        temperature = convert_sbe63_thermistor(thermistor, thermistor_coefs)
    elif thermistor_units == "C":
        temperature = thermistor

=======
    Args:
        raw_oxygen_phase (np.ndarray): SBE63 phase values, in microseconds
        raw_thermistor_temp (np.ndarray): SBE63 thermistor data to use are reference, in counts
        pressure (np.ndarray): Converted pressure values from the attached CTD, in dbar
        salinity (np.ndarraty): Converted salinity values from the attached CTD, in practical salinity PSU
        coefs (Oxygen63Coefficients): calibration coefficients for the SBE63 sensor
        thermistor_coefs (Thermisto63Coefficients): calibration coefficients for the thermistor in the SBE63 sensor
    Returns:
        ndarray: converted Oxygen values, in ml/l, in the same order as input
    """
    thermistor_temperature = convert_sbe63_thermistor_array(raw_thermistor_temp, thermistor_coefs)
    # oxygen = np.empty(shape = (raw_oxygen_phase.size))
    convert_vectorized = np.vectorize(convert_sbe63_oxygen_val, excluded=["coefs"])
    oxygen = convert_vectorized(
        raw_oxygen_phase, thermistor_temperature, pressure, salinity, coefs
    )

    return oxygen


def convert_sbe63_oxygen_val(
    raw_oxygen_phase: float,
    temperature: float,
    pressure: float,
    salinity: float,
    coefs: Oxygen63Coefficients,
):
    """Returns the data after converting it to ml/l.

    raw_oxygen_phase is expected to be in raw phase, raw_thermistor_temp in counts, pressure in dbar, and salinity in practical salinity (PSU)

    Args:
        raw_oxygen_phase (np.ndarray): SBE63 phase value, in microseconds
        temperature (np.ndarray): SBE63 thermistor value converted to deg C
        pressure (np.ndarray): Converted pressure value from the attached CTD, in dbar
        salinity (np.ndarray): Converted salinity value from the attached CTD, in practical salinity PSU
        coefs (Oxygen63Coefficients): calibration coefficients for the SBE63 sensor
    Returns:
        np.ndarray: converted Oxygen value, in ml/l
    """
>>>>>>> fae9a103
    oxygen_volts = raw_oxygen_phase / OXYGEN_PHASE_TO_VOLTS  # from the manual
    # O2 (ml/L) = [((a0 + a1T + a2(V^2)) / (b0 + b1V) – 1) / Ksv] [SCorr] [PCorr]

    # Ksv = c0 + c1T + c2 (T^2)
    ksv = coefs.c0 + coefs.c1 * temperature + coefs.c2 * temperature**2

    # SCorr = exp [S * (SolB0 + SolB1 * Ts + SolB2 * Ts^2 + SolB3 * Ts^3) + SolC0 * S^2]
    # The following correction coefficients are all constants
    SOL_B0 = -6.24523e-3
    SOL_B1 = -7.37614e-3
    SOL_B2 = -1.0341e-2
    SOL_B3 = -8.17083e-3
    SOL_C0 = -4.88682e-7

    # Ts = ln [(298.15 – T) / (273.15 + T)]
<<<<<<< HEAD
    ts = np.log((KELVIN_OFFSET_25C - temperature) / (KELVIN_OFFSET_0C + temperature))
=======
    ts = log((298.15 - temperature) / (KELVIN_OFFSET + temperature))
>>>>>>> fae9a103
    s_corr_exp = (
        salinity * (SOL_B0 + SOL_B1 * ts + SOL_B2 * ts**2 + SOL_B3 * ts**3) + SOL_C0 * salinity**2
    )
    s_corr = e**s_corr_exp

    # Pcorr = exp (E * P / K)
    K = temperature + KELVIN_OFFSET_0C
    # temperature in Kelvin
    p_corr_exp = (e * pressure) / K
    p_corr = e**p_corr_exp

    ox_val = (
        (
            (
                (coefs.a0 + coefs.a1 * temperature + coefs.a2 * oxygen_volts**2)
                / (coefs.b0 + coefs.b1 * oxygen_volts)
                - 1.0
            )
            / ksv
        )
        * s_corr
        * p_corr
    )

    return ox_val


<<<<<<< HEAD
def convert_sbe63_thermistor(
=======
def convert_sbe63_thermistor_array(
>>>>>>> fae9a103
    instrument_output: np.ndarray,
    coefs: Thermistor63Coefficients,
):
    """Converts a SBE63 thermistor raw output array to temperature in ITS-90 deg C.

    Args:
        instrument_output (np.ndarray) raw values from the thermistor
        coefs (Thermisto63Coefficients): calibration coefficients for the thermistor in the SBE63 sensor

    Returns:
        np.ndarray: converted thermistor temperature values in ITS-90 deg C
    """
<<<<<<< HEAD
    logVal = np.log((100000 * instrument_output) / (3.3 - instrument_output))
    temperature = (
        1 / (coefs.ta0 + coefs.ta1 * logVal + coefs.ta2 * logVal**2 + coefs.ta3 * logVal**3)
        - KELVIN_OFFSET_0C
=======
    convert_vectorized = np.vectorize(convert_sbe63_thermistor_value, excluded=["coefs"])
    temperature = convert_vectorized(instrument_output, coefs.ta0, coefs.ta1, coefs.ta2, coefs.ta3)
    return temperature


def convert_sbe63_thermistor_value(
    instrument_output: float,
    coefs: Thermistor63Coefficients,
):
    """Converts a SBE63 thermistor raw output array to temperature in ITS-90 deg C.

    Args:
        instrument_output (np.ndarray) raw values from the thermistor
        coefs (Thermisto63Coefficients): calibration coefficients for the thermistor in the SBE63 sensor

    Returns:
        np.ndarray: converted thermistor temperature values in ITS-90 deg C
    """
    logVal = log((100000 * instrument_output) / (3.3 - instrument_output))
    temperature = (
        1 / (coefs.ta0 + coefs.ta1 * logVal + coefs.ta2 * logVal**2 + coefs.ta3 * logVal**3)
        - KELVIN_OFFSET
>>>>>>> fae9a103
    )
    return temperature


def convert_sbe43_oxygen(
    voltage: np.ndarray,
    temperature: np.ndarray,
    pressure: np.ndarray,
    salinity: np.ndarray,
    coefs: Oxygen43Coefficients,
<<<<<<< HEAD
    apply_tau_correction: bool = False,
    apply_hysteresis_correction: bool = False,
    window_size: float = 1,
    sample_interval: float = 1,
=======
    apply_tau_correction: bool,
    apply_hysteresis_correction: bool,
    window_size: float,
    sample_interval: float,
>>>>>>> fae9a103
):
    """Returns the data after converting it to ml/l.

    voltage is expected to be in volts, temperature in deg c, pressure in dbar, and salinity in practical salinity (PSU)
    All equation information comes from the June 2013 revision of the SBE43 manual

    Args:
        voltage (float): SBE43 voltage
        temperature (float): temperature value converted to deg C
        pressure (float): Converted pressure value from the attached CTD, in dbar
        salinity (float): Converted salinity value from the attached CTD, in practical salinity PSU
        coefs (Oxygen43Coefficients): calibration coefficients for the SBE43 sensor
        apply_tau_correction (bool): whether or not to run tau correction
        apply_hysteresis_correction (bool): whether or not to run hysteresis correction
        window_size (float): size of the window to use for tau correction, if applicable. In seconds.
        sample_interval (float): sample rate of the data to be used for tau correction, if applicable. In seconds.

    Returns:
        np.ndarray: converted Oxygen values, in ml/l
    """
    # start with all 0 for the dvdt
    dvdt_values = np.zeros(len(voltage))
    if apply_tau_correction:
        # Calculates how many scans to have on either side of our median point, accounting for going out of index bounds
        scans_per_side = floor(window_size / 2 / sample_interval)
        for i in range(scans_per_side, len(voltage) - scans_per_side):
            ox_subset = voltage[i - scans_per_side : i + scans_per_side + 1]

            time_subset = np.arange(
                0, len(ox_subset) * sample_interval, sample_interval, dtype=float
            )

            result = stats.linregress(time_subset, ox_subset)

            dvdt_values[i] = result.slope

    correct_ox_voltages = voltage.copy()
    if apply_hysteresis_correction:
        # Hysteresis starts at 1 because 0 can't be corrected
        for i in range(1, len(correct_ox_voltages)):
            # All Equation info from APPLICATION NOTE NO. 64-3
            d = 1 + coefs.h1 * (exp(pressure[i] / coefs.h2) - 1)
            c = exp(-1 * sample_interval / coefs.h3)
            ox_volts = correct_ox_voltages[i] + coefs.v_offset

            prev_ox_volts_new = correct_ox_voltages[i - 1] + coefs.v_offset
            ox_volts_new = ((ox_volts + prev_ox_volts_new * c * d) - (prev_ox_volts_new * c)) / d
            ox_volts_final = ox_volts_new - coefs.v_offset
            correct_ox_voltages[i] = ox_volts_final

<<<<<<< HEAD
    oxygen = _convert_sbe43_oxygen(
        correct_ox_voltages,
        temperature,
        pressure,
        salinity,
        coefs,
        dvdt_values,
    )
    return oxygen


def _convert_sbe43_oxygen(
    voltage: np.ndarray,
    temperature: np.ndarray,
    pressure: np.ndarray,
    salinity: np.ndarray,
    coefs: Oxygen43Coefficients,
    dvdt_value: np.ndarray,
=======
    result_values = np.zeros(len(voltage))
    for i in range(len(correct_ox_voltages)):
        result_values[i] = convert_sbe43_oxygen_val(
            correct_ox_voltages[i],
            temperature[i],
            pressure[i],
            salinity[i],
            coefs,
            dvdt_values[i],
        )
    return result_values


def convert_sbe43_oxygen_val(
    voltage: float,
    temperature: float,
    pressure: float,
    salinity: float,
    coefs: Oxygen43Coefficients,
    dvdt_value: float,
>>>>>>> fae9a103
):
    """Returns the data after converting it to ml/l.

    voltage is expected to be in volts, temperature in deg c, pressure in dbar, and salinity in practical salinity (PSU)
    All equation information comes from the June 2013 revision of the SBE43 manual.
    Expects that hysteresis correction is already performed on the incoming voltage, if desired.

    Args:
        voltage (float): SBE43 voltage
        temperature (float): temperature value converted to deg C
        pressure (float): Converted pressure value from the attached CTD, in dbar
        salinity (float): Converted salinity value from the attached CTD, in practical salinity PSU
        coefs (Oxygen43Coefficients): calibration coefficients for the SBE43 sensor
        dvdt_value (float): derivative value of voltage with respect to time at this point. Expected to be 0 if not using Tau correction

    Returns:
        float: converted Oxygen value, in ml/l
    """

    # Oxygen Solubility equation constants, From SBE43 Manual Appendix A
<<<<<<< HEAD
    A0 = 2.00907
    A1 = 3.22014
    A2 = 4.0501
    A3 = 4.94457
    A4 = -0.256847
    A5 = 3.88767
    B0 = -0.00624523
    B1 = -0.00737614
    B2 = -0.010341
    B3 = -0.00817083
    C0 = -0.000000488682

    ts = np.log((KELVIN_OFFSET_25C - temperature) / (KELVIN_OFFSET_0C + temperature))
    a_term = A0 + A1 * ts + A2 * ts**2 + A3 * ts**3 + A4 * ts**4 + A5 * ts**5
    b_term = salinity * (B0 + B1 * ts + B2 * ts**2 + B3 * ts**3)
    c_term = C0 * salinity**2
    solubility = np.exp(a_term + b_term + c_term)

    # Tau correction
    tau = coefs.tau_20 * np.exp(coefs.d1 * pressure + coefs.d2 * (temperature - 20)) * dvdt_value

    soc_term = coefs.soc * (voltage + coefs.v_offset + tau)
    temp_term = 1.0 + coefs.a * temperature + coefs.b * temperature**2 + coefs.c * temperature**3
    oxygen = (
        soc_term
        * solubility
        * temp_term
        * np.exp((coefs.e * pressure) / (temperature + KELVIN_OFFSET_0C))
    )
    return oxygen
=======
    a0 = 2.00907
    a1 = 3.22014
    a2 = 4.0501
    a3 = 4.94457
    a4 = -0.256847
    a5 = 3.88767
    b0 = -0.00624523
    b1 = -0.00737614
    b2 = -0.010341
    b3 = -0.00817083
    c0 = -0.000000488682

    ts = log((298.15 - temperature) / (KELVIN_OFFSET + temperature))
    a_term = a0 + a1 * ts + a2 * ts**2 + a3 * ts**3 + a4 * ts**4 + a5 * ts**5
    b_term = salinity * (b0 + b1 * ts + b2 * ts**2 + b3 * ts**3)
    c_term = c0 * salinity**2
    solubility = exp(a_term + b_term + c_term)

    # Tau correction
    tau = coefs.tau_20 * exp(coefs.d1 * pressure + coefs.d2 * (temperature - 20)) * dvdt_value

    soc_term = coefs.soc * (voltage + coefs.v_offset + tau)
    temp_term = 1.0 + coefs.a * temperature + coefs.b * temperature**2 + coefs.c * temperature**3
    oxVal = (
        soc_term
        * solubility
        * temp_term
        * exp((coefs.e * pressure) / (temperature + KELVIN_OFFSET))
    )
    return oxVal
>>>>>>> fae9a103


def convert_oxygen_to_mg_per_l(ox_values: np.ndarray):
    """Converts given oxygen values to milligrams/Liter.

    Expects oxygen values to be in Ml/L

    Args:
        ox_values (np.ndarray): oxygen values, already converted to ml/L

    Returns:
        np.ndarray: oxygen values converted to milligrams/Liter
    """
    # From the SBE43 and SBE63 manual
    return ox_values * OXYGEN_MLPERL_TO_MGPERL


def convert_oxygen_to_umol_per_kg(ox_values: np.ndarray, potential_density: np.ndarray):
    """Converts given oxygen values to milligrams/Liter.

    Expects oxygen values to be in Ml/L
    Note: Sigma-Theta is expected to be calculated via gsw_sigma0, meaning is it technically potential density anomaly.
    Calculating using gsw_rho(SA, CT, p_ref = 0) results in actual potential density, but this function already does the converison,
    So values will need to have 1000 subtracted from them before being passed into this function.
    The function is done this way to stay matching to the manual for the SBE63 and SBE43, but the results of either method are identical.

    Args:
        ox_values (np.ndarray): oxygen values, already converted to ml/L
        potential_density (np.ndarray): potential density (sigma-theta) values.
                                        Expected to be the same length as ox_values

    Returns:
        np.ndarray: oxygen values converted to milligrams/Liter
    """
    # From the SBE43 and SBE63 manual
    convertedVals = np.divide(ox_values * OXYGEN_MLPERL_TO_UMOLPERKG, (potential_density + 1000))
    return convertedVals


<<<<<<< HEAD
def convert_eco_chlorophylla(
=======
def convert_eco_chlorophylla_val(
>>>>>>> fae9a103
    raw_chlorophyll_a: float,
    coefs: ChlorophyllACoefficients,
):
    """Converts a raw value for chlorophyll-a channel on a ECO-FLNTU or ECO-FL.

    All equation information comes from ECO-FLNTU calibration sheets

    Args:
        raw_chlorophyll_a (float): raw counts for digital, raw volts for analog
        coefs (ChlorophyllACoefficients): calibration coefficients for clorophyll-a

    Returns:
        float: converted chlorophyll-a in μg/l
    """
    chlorophylla = coefs.scalar * (raw_chlorophyll_a - coefs.v_blank)

    return chlorophylla


<<<<<<< HEAD
def convert_eco_turbidity(
=======
def convert_eco_turbidity_val(
>>>>>>> fae9a103
    raw_turbidity: float,
    coefs: TurbidityCoefficients,
):
    """Converts a raw value for turbidity channel on a ECO-FLNTU.

    All equation information comes from ECO-FLNTU calibration sheets

    Args:
        rawTurbidity(float): raw counts for digital, raw volts for analog
        coefs (TurbidityCoefficients): calbration coefficients for turbidity

    Returns:
        float: converted turbidity in nephelometric turbidity units (NTU)
    """
    turbidity = coefs.scalar * (raw_turbidity - coefs.dark_voltage)

    return turbidity


<<<<<<< HEAD
def convert_sbe18_ph(
=======
def convert_sbe18_ph_val(
>>>>>>> fae9a103
    raw_ph: float,
    temperature: float,
    coefs: PH18Coefficients,
):
    """Converts a raw voltage value for pH
        All equation information comes from application note 18-1
    Args:
        raw_ph (float): raw output voltage from pH sensor (0-5V)
        temperature (float): temperature value to use for temperature compensation in degrees C
        coefs (PH18Coefficients): slope and offset for the pH sensor
    Returns:
        float: converted pH
    """
<<<<<<< HEAD
    pH = 7 + (raw_ph - coefs.offset) / (
        1.98416e-4 * (temperature + KELVIN_OFFSET_0C) * coefs.slope
    )
    return pH


def convert_par_logarithmic(
=======
    pH = 7 + (raw_ph - coefs.offset) / (1.98416e-4 * (temperature + KELVIN_OFFSET) * coefs.slope)
    return pH


def convert_par_logarithmic_val(
>>>>>>> fae9a103
    raw_par: float,
    coefs: PARCoefficients,
):
    """Converts a raw voltage value for PAR to µmol photons/m2*s
        All equation information comes from application note 96
    Args:
        rawpH (float): raw output voltage from PAR sensor
        coefs (PARCoefficients): calibration coefficients for the PAR sensor
    Returns:
        float: converted PAR in µmol photons/m2*s
    """
    PAR = coefs.multiplier * coefs.im * 10 ** ((raw_par - coefs.a0) / coefs.a1)

    return PAR<|MERGE_RESOLUTION|>--- conflicted
+++ resolved
@@ -5,6 +5,12 @@
 
 Functions:
 
+    convert_temperature_array (np.ndarray, TemperatureCoefficients, bool, bool, bool)
+    convert_temperature_val_its90_c ( int, TemperatureCoefficients, bool)
+    convert_pressure_array ( np.ndarray, np.ndarray, bool, PressureCoefficients)
+    convert_pressure_val_strain ( float, float, bool, PressureCoefficients)
+    convert_conductivity_array (np.ndarray, np.ndarray, np.ndarray, ConductivityCoefficients)
+    convert_conductivity_val (float, float, float, ConductivityCoefficients)
     convert_temperature_array (np.ndarray, TemperatureCoefficients, bool, bool, bool)
     convert_temperature_val_its90_c ( int, TemperatureCoefficients, bool)
     convert_pressure_array ( np.ndarray, np.ndarray, bool, PressureCoefficients)
@@ -22,8 +28,18 @@
     convert_sbe63_thermistor_value (float, Thermistor63Coefficients)
     convert_sbe43_oxygen_array (np.ndarray, np.ndarray, np.ndarray, np.ndarray, Oxygen43Coefficients, bool, bool, float, float)
     convert_sbe43_oxygen_val (float, float, float, float, Oxygen43Coefficients, float)
+    convert_sbe63_oxygen_array (np.ndarray, np.ndarray, np.ndarray, np.ndarray, Oxygen63Coefficients, Thermistor63Coefficients)
+    convert_sbe63_oxygen_val (float, float, float, float, Oxygen63Coefficients)
+    convert_sbe63_thermistor_array (np.ndarray, Thermistor63Coefficients)
+    convert_sbe63_thermistor_value (float, Thermistor63Coefficients)
+    convert_sbe43_oxygen_array (np.ndarray, np.ndarray, np.ndarray, np.ndarray, Oxygen43Coefficients, bool, bool, float, float)
+    convert_sbe43_oxygen_val (float, float, float, float, Oxygen43Coefficients, float)
     convert_oxygen_to_mg_per_l (np.ndarray)
     convert_oxygen_to_umol_per_kg (np.ndarray, np.ndarray)
+    convert_eco_chlorophylla_val (float, ChlorophyllACoefficients)
+    convert_eco_turbidity_val (float, TurbidityCoefficients)
+    convert_sbe18_ph_val(float, float, PH18Coefficients)
+    convert_par_logarithmic_val(float, PARCoefficients)
     convert_eco_chlorophylla_val (float, ChlorophyllACoefficients)
     convert_eco_turbidity_val (float, TurbidityCoefficients)
     convert_sbe18_ph_val(float, float, PH18Coefficients)
@@ -55,6 +71,18 @@
     Thermistor63Coefficients,
     TurbidityCoefficients,
 )
+from .cal_coefficients import (
+    ChlorophyllACoefficients,
+    ConductivityCoefficients,
+    Oxygen43Coefficients,
+    Oxygen63Coefficients,
+    PARCoefficients,
+    PH18Coefficients,
+    PressureCoefficients,
+    TemperatureCoefficients,
+    Thermistor63Coefficients,
+    TurbidityCoefficients,
+)
 
 
 DBAR_TO_PSI = 1.450377
@@ -67,92 +95,38 @@
 ITS90_TO_IPTS68 = 1.00024  # taken from https://blog.seabird.com/ufaqs/what-is-the-difference-in-temperature-expressions-between-ipts-68-and-its-90/
 
 
-<<<<<<< HEAD
 def convert_temperature(
     temperature_counts_in: np.ndarray,
     coefs: TemperatureCoefficients,
     standard: Literal["ITS90", "IPTS68"] = "ITS90",
     units: Literal["C", "F"] = "C",
     use_mv_r: bool = False,
-=======
-def convert_temperature_array(
-    temperature_counts: np.ndarray,
-    coefs: TemperatureCoefficients,
-    its90: bool,
-    celsius: bool,
-    use_mv_r: bool,
-):
-    """Returns the data after converting it to degrees C, ITS-90.
+):
+    """Returns the value after converting it to degrees C, ITS-90.
 
     Data is expected to be raw data from an instrument in A/D counts
 
     Args:
-        temperature_counts (np.ndarray): temperature data to convert in A/D counts
-        coefs (TemperatureCoefficients) calibration coefficients for the temperature sensor
-        ITS90 (bool): whether to use ITS90 or to use IPTS-68 conventions
-        celsius (bool): whether to use celsius or to convert to fahrenheit
-        use_mv_r (bool): true to perform extra conversion steps required by some instruments
-
-    Returns:
-        ndarray: temperature values converted to ITS-90 degrees C, in the same order as input
-    """
-
-    ipts68_converison = 1.00024  # taken from https://blog.seabird.com/ufaqs/what-is-the-difference-in-temperature-expressions-between-ipts-68-and-its-90/
-    convert_vectorized = np.vectorize(
-        convert_temperature_val_its90_c, excluded=["coefs", "use_mv_r"]
-    )
-    result = convert_vectorized(temperature_counts, coefs, use_mv_r)
-    if not its90:
-        result = result * ipts68_converison
-    if not celsius:
-        result = result * 9 / 5 + 32  # Convert C to F
-    return result
-
-
-def convert_temperature_val_its90_c(
-    temperature_counts_in: int,
-    coefs: TemperatureCoefficients,
-    use_mv_r: bool,
->>>>>>> fae9a103
-):
-    """Returns the value after converting it to degrees C, ITS-90.
-
-    Data is expected to be raw data from an instrument in A/D counts
-
-    Args:
-<<<<<<< HEAD
         temperature_counts_in (np.ndarray): temperature value to convert in A/D counts
         coefs (TemperatureCoefficients) calibration coefficients for the temperature sensor
         standard (str): whether to use ITS90 or to use IPTS-68 calibration standard
         units (str): whether to use celsius or to convert to fahrenheit
         use_mv_r (bool): true to perform extra conversion steps required
         by some instruments (check the cal sheet to see if this is required)
-=======
-        temperature_counts_in (int): temperature value to convert in A/D counts
-        coefs (TemperatureCoefficients) calibration coefficients for the temperature sensor
-        use_mv_r (bool): true to perform extra conversion steps required by some instruments
->>>>>>> fae9a103
 
     Returns:
         int: temperature val converted to ITS-90 degrees C
     """
 
     if use_mv_r:
-<<<<<<< HEAD
         mv = (temperature_counts_in - 524288) / 1.6e007
         r = (mv * 2.900e009 + 1.024e008) / (2.048e004 - mv * 2.0e005)
         temperature_counts = r
-=======
-        MV = (temperature_counts_in - 524288) / 1.6e007
-        R = (MV * 2.900e009 + 1.024e008) / (2.048e004 - MV * 2.0e005)
-        temperature_counts = R
->>>>>>> fae9a103
     else:
         temperature_counts = temperature_counts_in
 
     log_t = np.log(temperature_counts)
     temperature = (
-<<<<<<< HEAD
         1 / (coefs.a0 + coefs.a1 * log_t + coefs.a2 * log_t**2 + coefs.a3 * log_t**3)
     ) - KELVIN_OFFSET_0C
 
@@ -169,53 +143,6 @@
     compensation_voltage: np.ndarray,
     coefs: PressureCoefficients,
     units: Literal["dbar", "psia"] = "psia",
-=======
-        1
-        / (
-            coefs.a0
-            + coefs.a1 * np.log(temperature_counts)
-            + coefs.a2 * np.log(temperature_counts) ** 2
-            + coefs.a3 * np.log(temperature_counts) ** 3
-        )
-    ) - 273.15
-    return temperature
-
-
-def convert_pressure_array(
-    pressure_counts: np.ndarray,
-    compensation_voltages: np.ndarray,
-    is_dbar: bool,
-    coefs: PressureCoefficients,
-):
-    """Calls convert_pressure_val_strain on an array of raw pressure data.
-
-    Data is expected to be raw data from an instrument in A/D counts
-
-    Args:
-        pressure_counts (np.ndarray): pressure data to convert in A/D counts
-        compensation_voltages (np.ndarray): pressure temperature compensation voltages
-            in counts or volts depending on the instrument
-        is_dbar (bool): whether or not to use psia as the returned unit type. If false, uses dbar
-        coefs (PressureCoefficients): calibration coefficients for the pressure sensor
-
-    Returns:
-        ndarray: pressure values
-    """
-
-    pressure = np.empty(shape=(pressure_counts.size))
-    for i in range(0, pressure_counts.size):
-        pressure[i] = convert_pressure_val_strain(
-            pressure_counts[i], compensation_voltages[i], is_dbar, coefs
-        )
-    return pressure
-
-
-def convert_pressure_val_strain(
-    pressure_count: float,
-    compensation_voltage: float,
-    is_dbar: bool,
-    coefs: PressureCoefficients,
->>>>>>> fae9a103
 ):
     """Returns the value after converting it to psia (pounds per square inch, abolute).
 
@@ -226,10 +153,7 @@
         compensation_voltage (np.ndarray): pressure temperature compensation voltage,
             in counts or volts depending on the instrument
         coefs (PressureCoefficients): calibration coefficients for the pressure sensor
-<<<<<<< HEAD
         units (str): whether or not to use psia or dbar as the returned unit type
-=======
->>>>>>> fae9a103
 
     Returns:
         int: pressure val in PSIA
@@ -256,40 +180,6 @@
     temperature: np.ndarray,
     pressure: np.ndarray,
     coefs: ConductivityCoefficients,
-<<<<<<< HEAD
-=======
-):
-    """Returns the data after converting it to Siemens/meter (S/m).
-
-    cond_data is expected to be in raw counts, temp_data in C, and press_data in dbar
-
-    Args:
-        conductivity_counts (np.ndarray): conductivity data to convert in A/D counts
-        temperature (np.ndarray): temperature data to use as a reference in degrees C
-        pressure (np.ndarray): pressure data to use as a reference in dbar
-        coefs (float): coefs calibration coefficient for the conductivity sensor
-
-    Returns:
-        ndarray: conductivity values converted to S/m, in the same order as input
-    """
-    conductivity = np.empty(shape=(conductivity_counts.size))
-    for index in range(0, conductivity_counts.size):
-        conductivity[index] = convert_conductivity_val(
-            conductivity_counts[index],
-            temperature[index],
-            pressure[index],
-            coefs,
-        )
-
-    return conductivity
-
-
-def convert_conductivity_val(
-    conductivity_count: float,
-    temperature: float,
-    pressure: float,
-    coefs: ConductivityCoefficients,
->>>>>>> fae9a103
 ):
     """Returns the value after converting it to S/m.
 
@@ -300,14 +190,11 @@
         temperature (np.ndarray): temperature value to use are reference, in degrees C
         pressure (np.ndarray): pressure value to use are reference, in dbar
         coefs (float): coefs calibration coefficient for the conductivity sensor
+        coefs (float): coefs calibration coefficient for the conductivity sensor
     Returns:
         Decimal: conductivity val converted to S/m
     """
-<<<<<<< HEAD
     f = conductivity_count * np.sqrt(1 + coefs.wbotc * temperature) / 1000
-=======
-    f = conductivity_count * sqrt(1 + coefs.wbotc * temperature) / 1000
->>>>>>> fae9a103
     numerator = coefs.g + coefs.h * f**2 + coefs.i * f**3 + coefs.j * f**4
     denominator = 1 + coefs.ctcor * temperature + coefs.cpcor * pressure
     return numerator / denominator
@@ -430,14 +317,10 @@
 
 
 def depth_from_pressure(
-<<<<<<< HEAD
     pressure_in: np.ndarray,
     latitude: float,
     depth_units: Literal["m", "ft"] = "m",
     pressure_units: Literal["dbar", "psi"] = "dbar",
-=======
-    pressure_in: np.ndarray, latitude: float, depth_units="m", pressure_units="dbar"
->>>>>>> fae9a103
 ):
     """Derive depth from pressure and latitude.
 
@@ -469,16 +352,12 @@
     salinity: np.ndarray,
     coefs: Oxygen63Coefficients,
     thermistor_coefs: Thermistor63Coefficients,
-<<<<<<< HEAD
     thermistor_units: Literal["volts", "C"] = "volts",
-=======
->>>>>>> fae9a103
 ):
     """Returns the data after converting it to ml/l.
 
         raw_oxygen_phase is expected to be in raw phase, raw_thermistor_temp in counts, pressure in dbar, and salinity in practical salinity (PSU)
 
-<<<<<<< HEAD
         Args:
             raw_oxygen_phase (np.ndarray): SBE63 phase value, in microseconds
     #         raw_thermistor_temp (np.ndarray): SBE63 thermistor data to use are reference, in counts
@@ -493,48 +372,6 @@
     elif thermistor_units == "C":
         temperature = thermistor
 
-=======
-    Args:
-        raw_oxygen_phase (np.ndarray): SBE63 phase values, in microseconds
-        raw_thermistor_temp (np.ndarray): SBE63 thermistor data to use are reference, in counts
-        pressure (np.ndarray): Converted pressure values from the attached CTD, in dbar
-        salinity (np.ndarraty): Converted salinity values from the attached CTD, in practical salinity PSU
-        coefs (Oxygen63Coefficients): calibration coefficients for the SBE63 sensor
-        thermistor_coefs (Thermisto63Coefficients): calibration coefficients for the thermistor in the SBE63 sensor
-    Returns:
-        ndarray: converted Oxygen values, in ml/l, in the same order as input
-    """
-    thermistor_temperature = convert_sbe63_thermistor_array(raw_thermistor_temp, thermistor_coefs)
-    # oxygen = np.empty(shape = (raw_oxygen_phase.size))
-    convert_vectorized = np.vectorize(convert_sbe63_oxygen_val, excluded=["coefs"])
-    oxygen = convert_vectorized(
-        raw_oxygen_phase, thermistor_temperature, pressure, salinity, coefs
-    )
-
-    return oxygen
-
-
-def convert_sbe63_oxygen_val(
-    raw_oxygen_phase: float,
-    temperature: float,
-    pressure: float,
-    salinity: float,
-    coefs: Oxygen63Coefficients,
-):
-    """Returns the data after converting it to ml/l.
-
-    raw_oxygen_phase is expected to be in raw phase, raw_thermistor_temp in counts, pressure in dbar, and salinity in practical salinity (PSU)
-
-    Args:
-        raw_oxygen_phase (np.ndarray): SBE63 phase value, in microseconds
-        temperature (np.ndarray): SBE63 thermistor value converted to deg C
-        pressure (np.ndarray): Converted pressure value from the attached CTD, in dbar
-        salinity (np.ndarray): Converted salinity value from the attached CTD, in practical salinity PSU
-        coefs (Oxygen63Coefficients): calibration coefficients for the SBE63 sensor
-    Returns:
-        np.ndarray: converted Oxygen value, in ml/l
-    """
->>>>>>> fae9a103
     oxygen_volts = raw_oxygen_phase / OXYGEN_PHASE_TO_VOLTS  # from the manual
     # O2 (ml/L) = [((a0 + a1T + a2(V^2)) / (b0 + b1V) – 1) / Ksv] [SCorr] [PCorr]
 
@@ -550,11 +387,7 @@
     SOL_C0 = -4.88682e-7
 
     # Ts = ln [(298.15 – T) / (273.15 + T)]
-<<<<<<< HEAD
     ts = np.log((KELVIN_OFFSET_25C - temperature) / (KELVIN_OFFSET_0C + temperature))
-=======
-    ts = log((298.15 - temperature) / (KELVIN_OFFSET + temperature))
->>>>>>> fae9a103
     s_corr_exp = (
         salinity * (SOL_B0 + SOL_B1 * ts + SOL_B2 * ts**2 + SOL_B3 * ts**3) + SOL_C0 * salinity**2
     )
@@ -582,11 +415,7 @@
     return ox_val
 
 
-<<<<<<< HEAD
 def convert_sbe63_thermistor(
-=======
-def convert_sbe63_thermistor_array(
->>>>>>> fae9a103
     instrument_output: np.ndarray,
     coefs: Thermistor63Coefficients,
 ):
@@ -599,35 +428,10 @@
     Returns:
         np.ndarray: converted thermistor temperature values in ITS-90 deg C
     """
-<<<<<<< HEAD
     logVal = np.log((100000 * instrument_output) / (3.3 - instrument_output))
     temperature = (
         1 / (coefs.ta0 + coefs.ta1 * logVal + coefs.ta2 * logVal**2 + coefs.ta3 * logVal**3)
         - KELVIN_OFFSET_0C
-=======
-    convert_vectorized = np.vectorize(convert_sbe63_thermistor_value, excluded=["coefs"])
-    temperature = convert_vectorized(instrument_output, coefs.ta0, coefs.ta1, coefs.ta2, coefs.ta3)
-    return temperature
-
-
-def convert_sbe63_thermistor_value(
-    instrument_output: float,
-    coefs: Thermistor63Coefficients,
-):
-    """Converts a SBE63 thermistor raw output array to temperature in ITS-90 deg C.
-
-    Args:
-        instrument_output (np.ndarray) raw values from the thermistor
-        coefs (Thermisto63Coefficients): calibration coefficients for the thermistor in the SBE63 sensor
-
-    Returns:
-        np.ndarray: converted thermistor temperature values in ITS-90 deg C
-    """
-    logVal = log((100000 * instrument_output) / (3.3 - instrument_output))
-    temperature = (
-        1 / (coefs.ta0 + coefs.ta1 * logVal + coefs.ta2 * logVal**2 + coefs.ta3 * logVal**3)
-        - KELVIN_OFFSET
->>>>>>> fae9a103
     )
     return temperature
 
@@ -638,17 +442,10 @@
     pressure: np.ndarray,
     salinity: np.ndarray,
     coefs: Oxygen43Coefficients,
-<<<<<<< HEAD
     apply_tau_correction: bool = False,
     apply_hysteresis_correction: bool = False,
     window_size: float = 1,
     sample_interval: float = 1,
-=======
-    apply_tau_correction: bool,
-    apply_hysteresis_correction: bool,
-    window_size: float,
-    sample_interval: float,
->>>>>>> fae9a103
 ):
     """Returns the data after converting it to ml/l.
 
@@ -699,7 +496,6 @@
             ox_volts_final = ox_volts_new - coefs.v_offset
             correct_ox_voltages[i] = ox_volts_final
 
-<<<<<<< HEAD
     oxygen = _convert_sbe43_oxygen(
         correct_ox_voltages,
         temperature,
@@ -718,28 +514,6 @@
     salinity: np.ndarray,
     coefs: Oxygen43Coefficients,
     dvdt_value: np.ndarray,
-=======
-    result_values = np.zeros(len(voltage))
-    for i in range(len(correct_ox_voltages)):
-        result_values[i] = convert_sbe43_oxygen_val(
-            correct_ox_voltages[i],
-            temperature[i],
-            pressure[i],
-            salinity[i],
-            coefs,
-            dvdt_values[i],
-        )
-    return result_values
-
-
-def convert_sbe43_oxygen_val(
-    voltage: float,
-    temperature: float,
-    pressure: float,
-    salinity: float,
-    coefs: Oxygen43Coefficients,
-    dvdt_value: float,
->>>>>>> fae9a103
 ):
     """Returns the data after converting it to ml/l.
 
@@ -760,7 +534,6 @@
     """
 
     # Oxygen Solubility equation constants, From SBE43 Manual Appendix A
-<<<<<<< HEAD
     A0 = 2.00907
     A1 = 3.22014
     A2 = 4.0501
@@ -780,6 +553,7 @@
     solubility = np.exp(a_term + b_term + c_term)
 
     # Tau correction
+    tau = coefs.tau_20 * exp(coefs.d1 * pressure + coefs.d2 * (temperature - 20)) * dvdt_value
     tau = coefs.tau_20 * np.exp(coefs.d1 * pressure + coefs.d2 * (temperature - 20)) * dvdt_value
 
     soc_term = coefs.soc * (voltage + coefs.v_offset + tau)
@@ -791,38 +565,6 @@
         * np.exp((coefs.e * pressure) / (temperature + KELVIN_OFFSET_0C))
     )
     return oxygen
-=======
-    a0 = 2.00907
-    a1 = 3.22014
-    a2 = 4.0501
-    a3 = 4.94457
-    a4 = -0.256847
-    a5 = 3.88767
-    b0 = -0.00624523
-    b1 = -0.00737614
-    b2 = -0.010341
-    b3 = -0.00817083
-    c0 = -0.000000488682
-
-    ts = log((298.15 - temperature) / (KELVIN_OFFSET + temperature))
-    a_term = a0 + a1 * ts + a2 * ts**2 + a3 * ts**3 + a4 * ts**4 + a5 * ts**5
-    b_term = salinity * (b0 + b1 * ts + b2 * ts**2 + b3 * ts**3)
-    c_term = c0 * salinity**2
-    solubility = exp(a_term + b_term + c_term)
-
-    # Tau correction
-    tau = coefs.tau_20 * exp(coefs.d1 * pressure + coefs.d2 * (temperature - 20)) * dvdt_value
-
-    soc_term = coefs.soc * (voltage + coefs.v_offset + tau)
-    temp_term = 1.0 + coefs.a * temperature + coefs.b * temperature**2 + coefs.c * temperature**3
-    oxVal = (
-        soc_term
-        * solubility
-        * temp_term
-        * exp((coefs.e * pressure) / (temperature + KELVIN_OFFSET))
-    )
-    return oxVal
->>>>>>> fae9a103
 
 
 def convert_oxygen_to_mg_per_l(ox_values: np.ndarray):
@@ -862,11 +604,7 @@
     return convertedVals
 
 
-<<<<<<< HEAD
 def convert_eco_chlorophylla(
-=======
-def convert_eco_chlorophylla_val(
->>>>>>> fae9a103
     raw_chlorophyll_a: float,
     coefs: ChlorophyllACoefficients,
 ):
@@ -877,6 +615,8 @@
     Args:
         raw_chlorophyll_a (float): raw counts for digital, raw volts for analog
         coefs (ChlorophyllACoefficients): calibration coefficients for clorophyll-a
+        raw_chlorophyll_a (float): raw counts for digital, raw volts for analog
+        coefs (ChlorophyllACoefficients): calibration coefficients for clorophyll-a
 
     Returns:
         float: converted chlorophyll-a in μg/l
@@ -886,11 +626,7 @@
     return chlorophylla
 
 
-<<<<<<< HEAD
 def convert_eco_turbidity(
-=======
-def convert_eco_turbidity_val(
->>>>>>> fae9a103
     raw_turbidity: float,
     coefs: TurbidityCoefficients,
 ):
@@ -910,11 +646,7 @@
     return turbidity
 
 
-<<<<<<< HEAD
 def convert_sbe18_ph(
-=======
-def convert_sbe18_ph_val(
->>>>>>> fae9a103
     raw_ph: float,
     temperature: float,
     coefs: PH18Coefficients,
@@ -928,7 +660,6 @@
     Returns:
         float: converted pH
     """
-<<<<<<< HEAD
     pH = 7 + (raw_ph - coefs.offset) / (
         1.98416e-4 * (temperature + KELVIN_OFFSET_0C) * coefs.slope
     )
@@ -936,13 +667,6 @@
 
 
 def convert_par_logarithmic(
-=======
-    pH = 7 + (raw_ph - coefs.offset) / (1.98416e-4 * (temperature + KELVIN_OFFSET) * coefs.slope)
-    return pH
-
-
-def convert_par_logarithmic_val(
->>>>>>> fae9a103
     raw_par: float,
     coefs: PARCoefficients,
 ):
@@ -956,4 +680,4 @@
     """
     PAR = coefs.multiplier * coefs.im * 10 ** ((raw_par - coefs.a0) / coefs.a1)
 
-    return PAR+    return PAR
